{
	"$schema": "https://mintlify.com/docs.json",
	"theme": "linden",
	"name": "Cline",
	"description": "AI-powered coding assistant for VSCode",
	"colors": {
		"primary": "#9D4EDD",
		"light": "#F0E6FF",
		"dark": "#000000"
	},
	"logo": {
		"light": "/assets/robot_panel_light.png",
		"dark": "/assets/robot_panel_dark.png"
	},
	"favicon": {
		"light": "/assets/robot_panel_light.png",
		"dark": "/assets/robot_panel_dark.png"
	},
	"background": {
		"color": {
			"light": "#F0E6FF",
			"dark": "#000000"
		},
		"decoration": "gradient"
	},
	"styling": {
		"eyebrows": "breadcrumbs",
		"codeblocks": "system"
	},
	"appearance": {
		"default": "system",
		"strict": false
	},
	"fonts": {
		"family": "Roboto",
		"weight": 400
	},
	"navbar": {
		"links": [
			{
				"label": "GitHub",
				"href": "https://github.com/cline/cline"
			},
			{
				"label": "Discord",
				"href": "https://discord.gg/cline"
			}
		],
		"primary": {
			"type": "button",
			"label": "Install Cline",
			"href": "https://cline.bot/install?utm_source=website&utm_medium=header"
		}
	},
	"navigation": {
		"groups": [
			{
				"group": "Getting Started",
				"pages": [
					"getting-started/for-new-coders",
					"getting-started/installing-cline",
					"getting-started/installing-dev-essentials",
					"getting-started/model-selection-guide",
					"getting-started/our-favorite-tech-stack",
					"getting-started/understanding-context-management",
					"getting-started/what-is-cline"
				]
			},
			{
				"group": "Running Models Locally",
				"pages": [
					"running-models-locally/read-me-first",
					"running-models-locally/lm-studio",
					"running-models-locally/ollama"
				]
			},
			{
				"group": "Exploring Cline's Tools",
				"pages": [
					"exploring-clines-tools/cline-tools-guide",
					"exploring-clines-tools/plan-and-act-modes-a-guide-to-effective-ai-development",
					"exploring-clines-tools/checkpoints",
					"exploring-clines-tools/new-task-tool",
					"exploring-clines-tools/remote-browser-support",
					"exploring-clines-tools/slash-commands"
				]
			},
			{
				"group": "Improving Your Prompting Skills",
				"pages": ["prompting/prompt-engineering-guide", "prompting/cline-memory-bank"]
			},
			{
<<<<<<< HEAD
				"group": "Model Context Protocol (MCP)",
				"pages": [
					"mcp/mcp-overview",
					"mcp/adding-mcp-servers-from-github",
					"mcp/configuring-mcp-servers",
					"mcp/connecting-to-a-remote-server",
					"mcp/mcp-marketplace",
					"mcp/mcp-server-development-protocol",
					"mcp/mcp-transport-mechanisms"
=======
				"group": "Custom Model Configurations",
				"pages": [
					"custom-model-configs/aws-bedrock-with-credentials-authentication",
					"custom-model-configs/aws-bedrock-with-profile-authentication",
					"custom-model-configs/gcp-vertex-ai",
					"custom-model-configs/litellm-and-cline-using-codestral"
>>>>>>> 06fc419a
				]
			}
		]
	},
	"footer": {
		"socials": {
			"x": "https://x.com/cline",
			"github": "https://github.com/cline/cline",
			"discord": "https://discord.gg/cline"
		}
	},
	"search": {
		"prompt": "Search Cline documentation..."
	},
	"contextual": {
		"options": ["copy"]
	}
}<|MERGE_RESOLUTION|>--- conflicted
+++ resolved
@@ -90,7 +90,15 @@
 				"pages": ["prompting/prompt-engineering-guide", "prompting/cline-memory-bank"]
 			},
 			{
-<<<<<<< HEAD
+				"group": "Custom Model Configurations",
+				"pages": [
+					"custom-model-configs/aws-bedrock-with-credentials-authentication",
+					"custom-model-configs/aws-bedrock-with-profile-authentication",
+					"custom-model-configs/gcp-vertex-ai",
+					"custom-model-configs/litellm-and-cline-using-codestral"
+				]
+			},
+			{
 				"group": "Model Context Protocol (MCP)",
 				"pages": [
 					"mcp/mcp-overview",
@@ -100,14 +108,6 @@
 					"mcp/mcp-marketplace",
 					"mcp/mcp-server-development-protocol",
 					"mcp/mcp-transport-mechanisms"
-=======
-				"group": "Custom Model Configurations",
-				"pages": [
-					"custom-model-configs/aws-bedrock-with-credentials-authentication",
-					"custom-model-configs/aws-bedrock-with-profile-authentication",
-					"custom-model-configs/gcp-vertex-ai",
-					"custom-model-configs/litellm-and-cline-using-codestral"
->>>>>>> 06fc419a
 				]
 			}
 		]
