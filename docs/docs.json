--- conflicted
+++ resolved
@@ -55,14 +55,6 @@
 	"navigation": {
 		"groups": [
 			{
-<<<<<<< HEAD
-				"group": "Enterprise Solutions",
-				"pages": [
-					"enterprise-solutions/cloud-provider-integration",
-					"enterprise-solutions/custom-instructions",
-					"enterprise-solutions/mcp-servers",
-					"enterprise-solutions/security-concerns"
-=======
 				"group": "Exploring Cline's Tools",
 				"pages": [
 					"exploring-clines-tools/cline-tools-guide",
@@ -71,7 +63,15 @@
 					"exploring-clines-tools/new-task-tool",
 					"exploring-clines-tools/remote-browser-support",
 					"exploring-clines-tools/slash-commands"
->>>>>>> 274349f9
+				]
+			},
+			{
+				"group": "Enterprise Solutions",
+				"pages": [
+					"enterprise-solutions/cloud-provider-integration",
+					"enterprise-solutions/custom-instructions",
+					"enterprise-solutions/mcp-servers",
+					"enterprise-solutions/security-concerns"
 				]
 			}
 		]
