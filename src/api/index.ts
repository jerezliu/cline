import { Anthropic } from "@anthropic-ai/sdk"
import { ApiConfiguration, ModelInfo } from "../shared/api"
import { AnthropicHandler } from "./providers/anthropic"
import { AwsBedrockHandler } from "./providers/bedrock"
import { OpenRouterHandler } from "./providers/openrouter"
import { VertexHandler } from "./providers/vertex"
import { OpenAiHandler } from "./providers/openai"
import { OllamaHandler } from "./providers/ollama"
import { LmStudioHandler } from "./providers/lmstudio"
import { GeminiHandler } from "./providers/gemini"
import { OpenAiNativeHandler } from "./providers/openai-native"
import { ApiStream, ApiStreamUsageChunk } from "./transform/stream"
import { DeepSeekHandler } from "./providers/deepseek"
import { RequestyHandler } from "./providers/requesty"
import { TogetherHandler } from "./providers/together"
import { NebiusHandler } from "./providers/nebius"
import { QwenHandler } from "./providers/qwen"
import { MistralHandler } from "./providers/mistral"
import { DoubaoHandler } from "./providers/doubao"
import { VsCodeLmHandler } from "./providers/vscode-lm"
import { ClineHandler } from "./providers/cline"
import { LiteLlmHandler } from "./providers/litellm"
import { FireworksHandler } from "./providers/fireworks"
import { AskSageHandler } from "./providers/asksage"
import { XAIHandler } from "./providers/xai"
import { SambanovaHandler } from "./providers/sambanova"
import { CerebrasHandler } from "./providers/cerebras"
import { SapAiCoreHandler } from "./providers/sapaicore"
import { ClaudeCodeHandler } from "./providers/claude-code"
import { MoonshotHandler } from "./providers/moonshot"
import { GroqHandler } from "./providers/groq"
<<<<<<< HEAD
import { Mode } from "../shared/ChatSettings"
=======
import { HuggingFaceHandler } from "./providers/huggingface"
>>>>>>> 1a3ec9f0

export interface ApiHandler {
	createMessage(systemPrompt: string, messages: Anthropic.Messages.MessageParam[]): ApiStream
	getModel(): { id: string; info: ModelInfo }
	getApiStreamUsage?(): Promise<ApiStreamUsageChunk | undefined>
}

export interface SingleCompletionHandler {
	completePrompt(prompt: string): Promise<string>
}

function createHandlerForProvider(
	apiProvider: string | undefined,
	options: Omit<ApiConfiguration, "apiProvider">,
	mode: Mode,
): ApiHandler {
	switch (apiProvider) {
		case "anthropic":
			return new AnthropicHandler({
				apiKey: options.apiKey,
				anthropicBaseUrl: options.anthropicBaseUrl,
				apiModelId: mode === "plan" ? options.planModeApiModelId : options.actModeApiModelId,
				thinkingBudgetTokens:
					mode === "plan" ? options.planModeThinkingBudgetTokens : options.actModeThinkingBudgetTokens,
			})
		case "openrouter":
			return new OpenRouterHandler({
				openRouterApiKey: options.openRouterApiKey,
				openRouterModelId: mode === "plan" ? options.planModeOpenRouterModelId : options.actModeOpenRouterModelId,
				openRouterModelInfo: mode === "plan" ? options.planModeOpenRouterModelInfo : options.actModeOpenRouterModelInfo,
				openRouterProviderSorting: options.openRouterProviderSorting,
				reasoningEffort: mode === "plan" ? options.planModeReasoningEffort : options.actModeReasoningEffort,
				thinkingBudgetTokens:
					mode === "plan" ? options.planModeThinkingBudgetTokens : options.actModeThinkingBudgetTokens,
			})
		case "bedrock":
			return new AwsBedrockHandler({
				apiModelId: mode === "plan" ? options.planModeApiModelId : options.actModeApiModelId,
				awsAccessKey: options.awsAccessKey,
				awsSecretKey: options.awsSecretKey,
				awsSessionToken: options.awsSessionToken,
				awsRegion: options.awsRegion,
				awsAuthentication: options.awsAuthentication,
				awsBedrockApiKey: options.awsBedrockApiKey,
				awsUseCrossRegionInference: options.awsUseCrossRegionInference,
				awsBedrockUsePromptCache: options.awsBedrockUsePromptCache,
				awsUseProfile: options.awsUseProfile,
				awsProfile: options.awsProfile,
				awsBedrockEndpoint: options.awsBedrockEndpoint,
				awsBedrockCustomSelected:
					mode === "plan" ? options.planModeAwsBedrockCustomSelected : options.actModeAwsBedrockCustomSelected,
				awsBedrockCustomModelBaseId:
					mode === "plan" ? options.planModeAwsBedrockCustomModelBaseId : options.actModeAwsBedrockCustomModelBaseId,
				thinkingBudgetTokens:
					mode === "plan" ? options.planModeThinkingBudgetTokens : options.actModeThinkingBudgetTokens,
			})
		case "vertex":
			return new VertexHandler({
				vertexProjectId: options.vertexProjectId,
				vertexRegion: options.vertexRegion,
				apiModelId: mode === "plan" ? options.planModeApiModelId : options.actModeApiModelId,
				thinkingBudgetTokens:
					mode === "plan" ? options.planModeThinkingBudgetTokens : options.actModeThinkingBudgetTokens,
				geminiApiKey: options.geminiApiKey,
				geminiBaseUrl: options.geminiBaseUrl,
				taskId: options.taskId,
			})
		case "openai":
			return new OpenAiHandler({
				openAiApiKey: options.openAiApiKey,
				openAiBaseUrl: options.openAiBaseUrl,
				azureApiVersion: options.azureApiVersion,
				openAiHeaders: options.openAiHeaders,
				openAiModelId: mode === "plan" ? options.planModeOpenAiModelId : options.actModeOpenAiModelId,
				openAiModelInfo: mode === "plan" ? options.planModeOpenAiModelInfo : options.actModeOpenAiModelInfo,
				reasoningEffort: mode === "plan" ? options.planModeReasoningEffort : options.actModeReasoningEffort,
			})
		case "ollama":
			return new OllamaHandler({
				ollamaBaseUrl: options.ollamaBaseUrl,
				ollamaModelId: mode === "plan" ? options.planModeOllamaModelId : options.actModeOllamaModelId,
				ollamaApiOptionsCtxNum: options.ollamaApiOptionsCtxNum,
				requestTimeoutMs: options.requestTimeoutMs,
			})
		case "lmstudio":
			return new LmStudioHandler({
				lmStudioBaseUrl: options.lmStudioBaseUrl,
				lmStudioModelId: mode === "plan" ? options.planModeLmStudioModelId : options.actModeLmStudioModelId,
			})
		case "gemini":
			return new GeminiHandler({
				vertexProjectId: options.vertexProjectId,
				vertexRegion: options.vertexRegion,
				geminiApiKey: options.geminiApiKey,
				geminiBaseUrl: options.geminiBaseUrl,
				thinkingBudgetTokens:
					mode === "plan" ? options.planModeThinkingBudgetTokens : options.actModeThinkingBudgetTokens,
				apiModelId: mode === "plan" ? options.planModeApiModelId : options.actModeApiModelId,
				taskId: options.taskId,
			})
		case "openai-native":
			return new OpenAiNativeHandler({
				openAiNativeApiKey: options.openAiNativeApiKey,
				reasoningEffort: mode === "plan" ? options.planModeReasoningEffort : options.actModeReasoningEffort,
				apiModelId: mode === "plan" ? options.planModeApiModelId : options.actModeApiModelId,
			})
		case "deepseek":
			return new DeepSeekHandler({
				deepSeekApiKey: options.deepSeekApiKey,
				apiModelId: mode === "plan" ? options.planModeApiModelId : options.actModeApiModelId,
			})
		case "requesty":
			return new RequestyHandler({
				requestyApiKey: options.requestyApiKey,
				reasoningEffort: mode === "plan" ? options.planModeReasoningEffort : options.actModeReasoningEffort,
				thinkingBudgetTokens:
					mode === "plan" ? options.planModeThinkingBudgetTokens : options.actModeThinkingBudgetTokens,
				requestyModelId: mode === "plan" ? options.planModeRequestyModelId : options.actModeRequestyModelId,
				requestyModelInfo: mode === "plan" ? options.planModeRequestyModelInfo : options.actModeRequestyModelInfo,
			})
		case "fireworks":
			return new FireworksHandler({
				fireworksApiKey: options.fireworksApiKey,
				fireworksModelId: mode === "plan" ? options.planModeFireworksModelId : options.actModeFireworksModelId,
				fireworksModelMaxCompletionTokens: options.fireworksModelMaxCompletionTokens,
				fireworksModelMaxTokens: options.fireworksModelMaxTokens,
			})
		case "together":
			return new TogetherHandler({
				togetherApiKey: options.togetherApiKey,
				togetherModelId: mode === "plan" ? options.planModeTogetherModelId : options.actModeTogetherModelId,
			})
		case "qwen":
			return new QwenHandler({
				qwenApiKey: options.qwenApiKey,
				qwenApiLine: options.qwenApiLine,
				apiModelId: mode === "plan" ? options.planModeApiModelId : options.actModeApiModelId,
				thinkingBudgetTokens:
					mode === "plan" ? options.planModeThinkingBudgetTokens : options.actModeThinkingBudgetTokens,
			})
		case "doubao":
			return new DoubaoHandler({
				doubaoApiKey: options.doubaoApiKey,
				apiModelId: mode === "plan" ? options.planModeApiModelId : options.actModeApiModelId,
			})
		case "mistral":
			return new MistralHandler({
				mistralApiKey: options.mistralApiKey,
				apiModelId: mode === "plan" ? options.planModeApiModelId : options.actModeApiModelId,
			})
		case "vscode-lm":
			return new VsCodeLmHandler({
				vsCodeLmModelSelector:
					mode === "plan" ? options.planModeVsCodeLmModelSelector : options.actModeVsCodeLmModelSelector,
			})
		case "cline":
			return new ClineHandler({
				clineAccountId: options.clineAccountId,
				taskId: options.taskId,
				reasoningEffort: mode === "plan" ? options.planModeReasoningEffort : options.actModeReasoningEffort,
				thinkingBudgetTokens:
					mode === "plan" ? options.planModeThinkingBudgetTokens : options.actModeThinkingBudgetTokens,
				openRouterProviderSorting: options.openRouterProviderSorting,
				openRouterModelId: mode === "plan" ? options.planModeOpenRouterModelId : options.actModeOpenRouterModelId,
				openRouterModelInfo: mode === "plan" ? options.planModeOpenRouterModelInfo : options.actModeOpenRouterModelInfo,
			})
		case "litellm":
			return new LiteLlmHandler({
				liteLlmApiKey: options.liteLlmApiKey,
				liteLlmBaseUrl: options.liteLlmBaseUrl,
				liteLlmModelId: mode === "plan" ? options.planModeLiteLlmModelId : options.actModeLiteLlmModelId,
				liteLlmModelInfo: mode === "plan" ? options.planModeLiteLlmModelInfo : options.actModeLiteLlmModelInfo,
				thinkingBudgetTokens:
					mode === "plan" ? options.planModeThinkingBudgetTokens : options.actModeThinkingBudgetTokens,
				liteLlmUsePromptCache: options.liteLlmUsePromptCache,
				taskId: options.taskId,
			})
		case "moonshot":
			return new MoonshotHandler({
				moonshotApiKey: options.moonshotApiKey,
				moonshotApiLine: options.moonshotApiLine,
				apiModelId: mode === "plan" ? options.planModeApiModelId : options.actModeApiModelId,
			})
		case "huggingface":
			return new HuggingFaceHandler({
				huggingFaceApiKey: options.huggingFaceApiKey,
				apiModelId: options.apiModelId,
			})
		case "nebius":
			return new NebiusHandler({
				nebiusApiKey: options.nebiusApiKey,
				apiModelId: mode === "plan" ? options.planModeApiModelId : options.actModeApiModelId,
			})
		case "asksage":
			return new AskSageHandler({
				asksageApiKey: options.asksageApiKey,
				asksageApiUrl: options.asksageApiUrl,
				apiModelId: mode === "plan" ? options.planModeApiModelId : options.actModeApiModelId,
			})
		case "xai":
			return new XAIHandler({
				xaiApiKey: options.xaiApiKey,
				reasoningEffort: mode === "plan" ? options.planModeReasoningEffort : options.actModeReasoningEffort,
				apiModelId: mode === "plan" ? options.planModeApiModelId : options.actModeApiModelId,
			})
		case "sambanova":
			return new SambanovaHandler({
				sambanovaApiKey: options.sambanovaApiKey,
				apiModelId: mode === "plan" ? options.planModeApiModelId : options.actModeApiModelId,
			})
		case "cerebras":
			return new CerebrasHandler({
				cerebrasApiKey: options.cerebrasApiKey,
				apiModelId: mode === "plan" ? options.planModeApiModelId : options.actModeApiModelId,
			})
		case "groq":
			return new GroqHandler({
				groqApiKey: options.groqApiKey,
				groqModelId: mode === "plan" ? options.planModeGroqModelId : options.actModeGroqModelId,
				groqModelInfo: mode === "plan" ? options.planModeGroqModelInfo : options.actModeGroqModelInfo,
				apiModelId: mode === "plan" ? options.planModeApiModelId : options.actModeApiModelId,
			})
		case "sapaicore":
			return new SapAiCoreHandler({
				sapAiCoreClientId: options.sapAiCoreClientId,
				sapAiCoreClientSecret: options.sapAiCoreClientSecret,
				sapAiCoreTokenUrl: options.sapAiCoreTokenUrl,
				sapAiResourceGroup: options.sapAiResourceGroup,
				sapAiCoreBaseUrl: options.sapAiCoreBaseUrl,
				apiModelId: mode === "plan" ? options.planModeApiModelId : options.actModeApiModelId,
			})
		case "claude-code":
			return new ClaudeCodeHandler({
				claudeCodePath: options.claudeCodePath,
				apiModelId: mode === "plan" ? options.planModeApiModelId : options.actModeApiModelId,
				thinkingBudgetTokens:
					mode === "plan" ? options.planModeThinkingBudgetTokens : options.actModeThinkingBudgetTokens,
			})
		default:
			return new AnthropicHandler({
				apiKey: options.apiKey,
				anthropicBaseUrl: options.anthropicBaseUrl,
				apiModelId: mode === "plan" ? options.planModeApiModelId : options.actModeApiModelId,
				thinkingBudgetTokens:
					mode === "plan" ? options.planModeThinkingBudgetTokens : options.actModeThinkingBudgetTokens,
			})
	}
}

export function buildApiHandler(configuration: ApiConfiguration, mode: Mode): ApiHandler {
	const { planModeApiProvider, actModeApiProvider, ...options } = configuration

	const apiProvider = mode === "plan" ? planModeApiProvider : actModeApiProvider

	// Validate thinking budget tokens against model's maxTokens to prevent API errors
	// wrapped in a try-catch for safety, but this should never throw
	try {
		const thinkingBudgetTokens = mode === "plan" ? options.planModeThinkingBudgetTokens : options.actModeThinkingBudgetTokens
		if (thinkingBudgetTokens && thinkingBudgetTokens > 0) {
			const handler = createHandlerForProvider(apiProvider, options, mode)

			const modelInfo = handler.getModel().info
			if (modelInfo.maxTokens && thinkingBudgetTokens > modelInfo.maxTokens) {
				const clippedValue = modelInfo.maxTokens - 1
				if (mode === "plan") {
					options.planModeThinkingBudgetTokens = clippedValue
				} else {
					options.actModeThinkingBudgetTokens = clippedValue
				}
			} else {
				return handler // don't rebuild unless its necessary
			}
		}
	} catch (error) {
		console.error("buildApiHandler error:", error)
	}

	return createHandlerForProvider(apiProvider, options, mode)
}<|MERGE_RESOLUTION|>--- conflicted
+++ resolved
@@ -29,11 +29,8 @@
 import { ClaudeCodeHandler } from "./providers/claude-code"
 import { MoonshotHandler } from "./providers/moonshot"
 import { GroqHandler } from "./providers/groq"
-<<<<<<< HEAD
 import { Mode } from "../shared/ChatSettings"
-=======
 import { HuggingFaceHandler } from "./providers/huggingface"
->>>>>>> 1a3ec9f0
 
 export interface ApiHandler {
 	createMessage(systemPrompt: string, messages: Anthropic.Messages.MessageParam[]): ApiStream
