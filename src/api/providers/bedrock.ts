--- conflicted
+++ resolved
@@ -22,11 +22,8 @@
 	awsSecretKey?: string
 	awsSessionToken?: string
 	awsRegion?: string
-<<<<<<< HEAD
-=======
 	awsAuthentication?: string
 	awsBedrockApiKey?: string
->>>>>>> c0140602
 	awsUseCrossRegionInference?: boolean
 	awsBedrockUsePromptCache?: boolean
 	awsUseProfile?: boolean
