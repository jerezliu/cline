import { showSystemNotification } from "@/integrations/notifications"
import { listFiles } from "@/services/glob/list-files"
import { telemetryService } from "@/services/posthog/PostHogClientProvider"
import { regexSearchFiles } from "@/services/ripgrep"
import { parseSourceCodeForDefinitionsTopLevel } from "@/services/tree-sitter"
import { findLast, findLastIndex, parsePartialArrayString } from "@/shared/array"
import { createAndOpenGitHubIssue } from "@/utils/github-url-utils"
import { getReadablePath, isLocatedInWorkspace } from "@/utils/path"
import Anthropic from "@anthropic-ai/sdk"
import { ApiHandler } from "@api/index"
import { FileContextTracker } from "@core/context/context-tracking/FileContextTracker"
import { ClineIgnoreController } from "@core/ignore/ClineIgnoreController"
import { DiffViewProvider } from "@integrations/editor/DiffViewProvider"
import { extractTextFromFile, processFilesIntoText } from "@integrations/misc/extract-text"
import WorkspaceTracker from "@integrations/workspace/WorkspaceTracker"
import { BrowserSession } from "@services/browser/BrowserSession"
import { UrlContentFetcher } from "@services/browser/UrlContentFetcher"
import { McpHub } from "@services/mcp/McpHub"
import { AutoApprovalSettings } from "@shared/AutoApprovalSettings"
import { BrowserSettings } from "@shared/BrowserSettings"
import {
	BrowserAction,
	BrowserActionResult,
	browserActions,
	ClineAsk,
	ClineAskQuestion,
	ClineAskUseMcpServer,
	ClinePlanModeResponse,
	ClineSay,
	ClineSayBrowserAction,
	ClineSayTool,
	COMPLETION_RESULT_CHANGES_FLAG,
} from "@shared/ExtensionMessage"
import { ClineAskResponse } from "@shared/WebviewMessage"
import { extractFileContent, FileContentResult } from "@integrations/misc/extract-file-content"
import { COMMAND_REQ_APP_STRING } from "@shared/combineCommandSequences"
import { fileExistsAtPath } from "@utils/fs"
import { isClaude4ModelFamily, isGemini2dot5ModelFamily } from "@utils/model-utils"
import { fixModelHtmlEscaping, removeInvalidChars } from "@utils/string"
import { setTimeout as setTimeoutPromise } from "node:timers/promises"
import os from "os"
import * as path from "path"
import { serializeError } from "serialize-error"
import * as vscode from "vscode"
import { ToolResponse, USE_EXPERIMENTAL_CLAUDE4_FEATURES } from "."
import { ToolParamName, ToolUse, ToolUseName } from "../assistant-message"
import { constructNewFileContent } from "../assistant-message/diff"
import { ChangeLocation, StreamingJsonReplacer } from "../assistant-message/diff-json"
import { ContextManager } from "../context/context-management/ContextManager"
import { loadMcpDocumentation } from "../prompts/loadMcpDocumentation"
import { formatResponse } from "../prompts/responses"
import { ensureTaskDirectoryExists } from "../storage/disk"
<<<<<<< HEAD
=======
import { CacheService } from "../storage/CacheService"
>>>>>>> 5f4700ce
import { TaskState } from "./TaskState"
import { MessageStateHandler } from "./message-state"
import { AutoApprove } from "./tools/autoApprove"
import { showNotificationForApprovalIfAutoApprovalEnabled } from "./utils"
import { Mode } from "@shared/storage/types"
import { getGlobalState } from "../storage/state"

export class ToolExecutor {
	private autoApprover: AutoApprove

	// Auto-approval methods using the AutoApprove class
	private shouldAutoApproveTool(toolName: ToolUseName): boolean | [boolean, boolean] {
		return this.autoApprover.shouldAutoApproveTool(toolName)
	}

	private async shouldAutoApproveToolWithPath(
		blockname: ToolUseName,
		autoApproveActionpath: string | undefined,
	): Promise<boolean> {
		return this.autoApprover.shouldAutoApproveToolWithPath(blockname, autoApproveActionpath)
	}

	constructor(
		// Core Services & Managers
		private context: vscode.ExtensionContext,
		private taskState: TaskState,
		private messageStateHandler: MessageStateHandler,
		private api: ApiHandler,
		private urlContentFetcher: UrlContentFetcher,
		private browserSession: BrowserSession,
		private diffViewProvider: DiffViewProvider,
		private mcpHub: McpHub,
		private fileContextTracker: FileContextTracker,
		private clineIgnoreController: ClineIgnoreController,
		private workspaceTracker: WorkspaceTracker,
		private contextManager: ContextManager,
		private cacheService: CacheService,

		// Configuration & Settings
		private autoApprovalSettings: AutoApprovalSettings,
		private browserSettings: BrowserSettings,
		private cwd: string,
		private taskId: string,
		private mode: Mode,

		// Callbacks to the Task (Entity)
		private say: (
			type: ClineSay,
			text?: string,
			images?: string[],
			files?: string[],
			partial?: boolean,
		) => Promise<undefined>,
		private ask: (
			type: ClineAsk,
			text?: string,
			partial?: boolean,
		) => Promise<{
			response: ClineAskResponse
			text?: string
			images?: string[]
			files?: string[]
		}>,
		private saveCheckpoint: (isAttemptCompletionMessage?: boolean) => Promise<void>,
		private sayAndCreateMissingParamError: (toolName: ToolUseName, paramName: string, relPath?: string) => Promise<any>,
		private removeLastPartialMessageIfExistsWithType: (type: "ask" | "say", askOrSay: ClineAsk | ClineSay) => Promise<void>,
		private executeCommandTool: (command: string) => Promise<[boolean, any]>,
		private doesLatestTaskCompletionHaveNewChanges: () => Promise<boolean>,
	) {
		this.autoApprover = new AutoApprove(autoApprovalSettings)
	}

	/**
	 * Updates the auto approval settings
	 */
	public updateAutoApprovalSettings(settings: AutoApprovalSettings): void {
		this.autoApprover.updateSettings(settings)
	}

	private pushToolResult = (content: ToolResponse, block: ToolUse) => {
		const isNextGenModel = isClaude4ModelFamily(this.api) || isGemini2dot5ModelFamily(this.api)

		if (typeof content === "string") {
			const resultText = content || "(tool did not return anything)"

			if (isNextGenModel && USE_EXPERIMENTAL_CLAUDE4_FEATURES) {
				// Claude 4 family: Use function_results format
				this.taskState.userMessageContent.push({
					type: "text",
					text: `<function_results>\n${resultText}\n</function_results>`,
				})
			} else {
				// Non-Claude 4: Use traditional format with header
				this.taskState.userMessageContent.push({
					type: "text",
					text: `${this.toolDescription(block)} Result:`,
				})
				this.taskState.userMessageContent.push({
					type: "text",
					text: resultText,
				})
			}
		} else {
			this.taskState.userMessageContent.push(...content)
		}
		// once a tool result has been collected, ignore all other tool uses since we should only ever present one tool result per message
		this.taskState.didAlreadyUseTool = true
	}

	private toolDescription = (block: ToolUse) => {
		switch (block.name) {
			case "execute_command":
				return `[${block.name} for '${block.params.command}']`
			case "read_file":
				return `[${block.name} for '${block.params.path}']`
			case "write_to_file":
				return `[${block.name} for '${block.params.path}']`
			case "replace_in_file":
				return `[${block.name} for '${block.params.path}']`
			case "search_files":
				return `[${block.name} for '${block.params.regex}'${
					block.params.file_pattern ? ` in '${block.params.file_pattern}'` : ""
				}]`
			case "list_files":
				return `[${block.name} for '${block.params.path}']`
			case "list_code_definition_names":
				return `[${block.name} for '${block.params.path}']`
			case "browser_action":
				return `[${block.name} for '${block.params.action}']`
			case "use_mcp_tool":
				return `[${block.name} for '${block.params.server_name}']`
			case "access_mcp_resource":
				return `[${block.name} for '${block.params.server_name}']`
			case "ask_followup_question":
				return `[${block.name} for '${block.params.question}']`
			case "plan_mode_respond":
				return `[${block.name}]`
			case "load_mcp_documentation":
				return `[${block.name}]`
			case "attempt_completion":
				return `[${block.name}]`
			case "new_task":
				return `[${block.name} for creating a new task]`
			case "condense":
				return `[${block.name}]`
			case "report_bug":
				return `[${block.name}]`
			case "new_rule":
				return `[${block.name} for '${block.params.path}']`
			case "web_fetch":
				return `[${block.name} for '${block.params.url}']`
		}
	}

	// The user can approve, reject, or provide feedback (rejection). However the user may also send a message along with an approval, in which case we add a separate user message with this feedback.
	private pushAdditionalToolFeedback = (feedback?: string, images?: string[], fileContentString?: string) => {
		if (!feedback && (!images || images.length === 0) && !fileContentString) {
			return
		}
		const content = formatResponse.toolResult(
			`The user provided the following feedback:\n<feedback>\n${feedback}\n</feedback>`,
			images,
			fileContentString,
		)
		if (typeof content === "string") {
			this.taskState.userMessageContent.push({
				type: "text",
				text: content,
			})
		} else {
			this.taskState.userMessageContent.push(...content)
		}
	}

	private askApproval = async (type: ClineAsk, block: ToolUse, partialMessage: string) => {
		const { response, text, images, files } = await this.ask(type, partialMessage, false)
		if (response !== "yesButtonClicked") {
			// User pressed reject button or responded with a message, which we treat as a rejection
			this.pushToolResult(formatResponse.toolDenied(), block)
			if (text || (images && images.length > 0) || (files && files.length > 0)) {
				let fileContentString = ""
				if (files && files.length > 0) {
					fileContentString = await processFilesIntoText(files)
				}

				this.pushAdditionalToolFeedback(text, images, fileContentString)
				await this.say("user_feedback", text, images, files)
				await this.saveCheckpoint()
			}
			this.taskState.didRejectTool = true // Prevent further tool uses in this message
			return false
		} else {
			// User hit the approve button, and may have provided feedback
			if (text || (images && images.length > 0) || (files && files.length > 0)) {
				let fileContentString = ""
				if (files && files.length > 0) {
					fileContentString = await processFilesIntoText(files)
				}

				this.pushAdditionalToolFeedback(text, images, fileContentString)
				await this.say("user_feedback", text, images, files)
				await this.saveCheckpoint()
			}
			return true
		}
	}

	private handleError = async (action: string, error: Error, block: ToolUse) => {
		if (this.taskState.abandoned) {
			console.log("Ignoring error since task was abandoned (i.e. from task cancellation after resetting)")
			return
		}
		const errorString = `Error ${action}: ${JSON.stringify(serializeError(error))}`
		await this.say("error", `Error ${action}:\n${error.message ?? JSON.stringify(serializeError(error), null, 2)}`)

		this.pushToolResult(formatResponse.toolError(errorString), block)
	}

	// If block is partial, remove partial closing tag so its not presented to user
	private removeClosingTag = (block: ToolUse, tag: ToolParamName, text?: string) => {
		if (!block.partial) {
			return text || ""
		}
		if (!text) {
			return ""
		}
		// This regex dynamically constructs a pattern to match the closing tag:
		// - Optionally matches whitespace before the tag
		// - Matches '<' or '</' optionally followed by any subset of characters from the tag name
		const tagRegex = new RegExp(
			`\\s?<\/?${tag
				.split("")
				.map((char) => `(?:${char})?`)
				.join("")}$`,
			"g",
		)
		return text.replace(tagRegex, "")
	}

	// Handle streaming JSON replacement for Claude 4 model family
	private async handleStreamingJsonReplacement(
		block: any,
		relPath: string,
		currentFullJson: string,
	): Promise<{ shouldBreak: boolean; newContent?: string; error?: string }> {
		// Calculate the delta - what's new since last time
		const newJsonChunk = currentFullJson.substring(this.taskState.lastProcessedJsonLength)
		if (block.partial) {
			// Initialize on first chunk
			if (!this.taskState.streamingJsonReplacer) {
				if (!this.diffViewProvider.isEditing) {
					await this.diffViewProvider.open(relPath)
				}

				// Set up callbacks
				const onContentUpdated = (newContent: string, _isFinalItem: boolean, changeLocation?: ChangeLocation) => {
					// Update diff view incrementally
					this.diffViewProvider.update(newContent, false, changeLocation)
				}

				const onError = (error: Error) => {
					console.error("StreamingJsonReplacer error:", error)
					console.log("Failed StreamingJsonReplacer update:")
					// Handle error: push tool result, cleanup
					this.taskState.userMessageContent.push({
						type: "text",
						text: formatResponse.toolError(`JSON replacement error: ${error.message}`),
					})
					this.taskState.didAlreadyUseTool = true
					this.taskState.userMessageContentReady = true
					this.taskState.streamingJsonReplacer = undefined
					this.taskState.lastProcessedJsonLength = 0
					throw error
				}

				this.taskState.streamingJsonReplacer = new StreamingJsonReplacer(
					this.diffViewProvider.originalContent || "",
					onContentUpdated,
					onError,
				)
				this.taskState.lastProcessedJsonLength = 0
			}

			// Feed only the new chunk
			if (newJsonChunk.length > 0) {
				try {
					this.taskState.streamingJsonReplacer.write(newJsonChunk)
					this.taskState.lastProcessedJsonLength = currentFullJson.length
				} catch (e) {
					// Handle write error
					return { shouldBreak: true, error: `Write error: ${e}` }
				}
			}

			return { shouldBreak: true } // Wait for more chunks
		} else {
			// Final chunk (!block.partial)
			if (!this.taskState.streamingJsonReplacer) {
				// JSON came all at once, initialize
				if (!this.diffViewProvider.isEditing) {
					await this.diffViewProvider.open(relPath)
				}

				// Initialize StreamingJsonReplacer for non-streaming case
				const onContentUpdated = (newContent: string, _isFinalItem: boolean, changeLocation?: ChangeLocation) => {
					// Update diff view incrementally
					this.diffViewProvider.update(newContent, false, changeLocation)
				}

				const onError = (error: Error) => {
					console.error("StreamingJsonReplacer error:", error)
					// Handle error
					this.taskState.userMessageContent.push({
						type: "text",
						text: formatResponse.toolError(`JSON replacement error: ${error.message}`),
					})
					this.taskState.didAlreadyUseTool = true
					this.taskState.userMessageContentReady = true
					throw error
				}

				this.taskState.streamingJsonReplacer = new StreamingJsonReplacer(
					this.diffViewProvider.originalContent || "",
					onContentUpdated,
					onError,
				)

				// Write the entire JSON at once
				this.taskState.streamingJsonReplacer.write(currentFullJson)

				// Get the final content
				const newContent = this.taskState.streamingJsonReplacer.getCurrentContent()

				// Cleanup
				this.taskState.streamingJsonReplacer = undefined
				this.taskState.lastProcessedJsonLength = 0

				// Update diff view with final content
				await this.diffViewProvider.update(newContent, true)

				return { shouldBreak: false, newContent }
			}

			// Feed final delta
			if (newJsonChunk.length > 0) {
				this.taskState.streamingJsonReplacer.write(newJsonChunk)
			}

			const newContent = this.taskState.streamingJsonReplacer.getCurrentContent()

			// Get final list of replacements
			const allReplacements = this.taskState.streamingJsonReplacer.getSuccessfullyParsedItems()

			// Cleanup
			this.taskState.streamingJsonReplacer = undefined
			this.taskState.lastProcessedJsonLength = 0

			// Update diff view with final content
			await this.diffViewProvider.update(newContent, true)

			return { shouldBreak: false, newContent }
		}
	}

	public async executeTool(block: ToolUse): Promise<void> {
		if (this.taskState.didRejectTool) {
			// ignore any tool content after user has rejected tool once
			if (!block.partial) {
				this.taskState.userMessageContent.push({
					type: "text",
					text: `Skipping tool ${this.toolDescription(block)} due to user rejecting a previous tool.`,
				})
			} else {
				// partial tool after user rejected a previous tool
				this.taskState.userMessageContent.push({
					type: "text",
					text: `Tool ${this.toolDescription(block)} was interrupted and not executed due to user rejecting a previous tool.`,
				})
			}
			return
		}

		if (this.taskState.didAlreadyUseTool) {
			// ignore any content after a tool has already been used
			this.taskState.userMessageContent.push({
				type: "text",
				text: formatResponse.toolAlreadyUsed(block.name),
			})
			return
		}

		if (block.name !== "browser_action") {
			await this.browserSession.closeBrowser()
		}

		switch (block.name) {
			case "new_rule":
			case "write_to_file":
			case "replace_in_file": {
				const relPath: string | undefined = block.params.path
				const content: string | undefined = block.params.content // for write_to_file
				let diff: string | undefined = block.params.diff // for replace_in_file
				if (!relPath || (!content && !diff)) {
					// checking for content/diff ensures relPath is complete
					// wait so we can determine if it's a new file or editing an existing file
					break
				}

				const accessAllowed = this.clineIgnoreController.validateAccess(relPath)
				if (!accessAllowed) {
					await this.say("clineignore_error", relPath)
					this.pushToolResult(formatResponse.toolError(formatResponse.clineIgnoreError(relPath)), block)
					await this.saveCheckpoint()
					break
				}

				// Check if file exists using cached map or fs.access
				let fileExists: boolean
				if (this.diffViewProvider.editType !== undefined) {
					fileExists = this.diffViewProvider.editType === "modify"
				} else {
					const absolutePath = path.resolve(this.cwd, relPath)
					fileExists = await fileExistsAtPath(absolutePath)
					this.diffViewProvider.editType = fileExists ? "modify" : "create"
				}

				try {
					// Construct newContent from diff
					let newContent: string
					newContent = "" // default to original content if not editing
					if (diff) {
						if (!this.api.getModel().id.includes("claude")) {
							// deepseek models tend to use unescaped html entities in diffs
							diff = fixModelHtmlEscaping(diff)
							diff = removeInvalidChars(diff)
						}

						// open the editor if not done already.  This is to fix diff error when model provides correct search-replace text but Cline throws error
						// because file is not open.
						if (!this.diffViewProvider.isEditing) {
							await this.diffViewProvider.open(relPath)
						}

						const currentFullJson = block.params.diff
						// Check if we should use streaming (e.g., for specific models)
						const isNextGenModel = isClaude4ModelFamily(this.api) || isGemini2dot5ModelFamily(this.api)
						// Going through claude family of models
						if (isNextGenModel && USE_EXPERIMENTAL_CLAUDE4_FEATURES && currentFullJson) {
							const streamingResult = await this.handleStreamingJsonReplacement(block, relPath, currentFullJson)

							if (streamingResult.error) {
								await this.say("diff_error", relPath)
								this.pushToolResult(formatResponse.toolError(streamingResult.error), block)
								await this.diffViewProvider.revertChanges()
								await this.diffViewProvider.reset()
								await this.saveCheckpoint()
								break
							}

							if (streamingResult.shouldBreak) {
								break // Wait for more chunks or handle initialization
							}

							// If we get here, we have the final content
							if (streamingResult.newContent) {
								newContent = streamingResult.newContent
								// Continue with approval flow...
							}
						} else {
							try {
								newContent = await constructNewFileContent(
									diff,
									this.diffViewProvider.originalContent || "",
									!block.partial,
								)
							} catch (error) {
								await this.say("diff_error", relPath)

								// Extract error type from error message if possible, or use a generic type
								const errorType =
									error instanceof Error && error.message.includes("does not match anything")
										? "search_not_found"
										: "other_diff_error"

								// Add telemetry for diff edit failure
								telemetryService.captureDiffEditFailure(this.taskId, this.api.getModel().id, errorType)

								this.pushToolResult(
									formatResponse.toolError(
										`${(error as Error)?.message}\n\n` +
											formatResponse.diffError(relPath, this.diffViewProvider.originalContent),
									),
									block,
								)
								await this.diffViewProvider.revertChanges()
								await this.diffViewProvider.reset()
								await this.saveCheckpoint()
								break
							}
						}
					} else if (content) {
						newContent = content

						// pre-processing newContent for cases where weaker models might add artifacts like markdown codeblock markers (deepseek/llama) or extra escape characters (gemini)
						if (newContent.startsWith("```")) {
							// this handles cases where it includes language specifiers like ```python ```js
							newContent = newContent.split("\n").slice(1).join("\n").trim()
						}
						if (newContent.endsWith("```")) {
							newContent = newContent.split("\n").slice(0, -1).join("\n").trim()
						}

						if (!this.api.getModel().id.includes("claude")) {
							// it seems not just llama models are doing this, but also gemini and potentially others
							newContent = fixModelHtmlEscaping(newContent)
							newContent = removeInvalidChars(newContent)
						}
					} else {
						// can't happen, since we already checked for content/diff above. but need to do this for type error
						break
					}

					newContent = newContent.trimEnd() // remove any trailing newlines, since it's automatically inserted by the editor

					const sharedMessageProps: ClineSayTool = {
						tool: fileExists ? "editedExistingFile" : "newFileCreated",
						path: getReadablePath(this.cwd, this.removeClosingTag(block, "path", relPath)),
						content: diff || content,
						operationIsLocatedInWorkspace: await isLocatedInWorkspace(relPath),
					}

					if (block.partial) {
						// update gui message
						const partialMessage = JSON.stringify(sharedMessageProps)

						if (await this.shouldAutoApproveToolWithPath(block.name, relPath)) {
							this.removeLastPartialMessageIfExistsWithType("ask", "tool") // in case the user changes auto-approval settings mid stream
							await this.say("tool", partialMessage, undefined, undefined, block.partial)
						} else {
							this.removeLastPartialMessageIfExistsWithType("say", "tool")
							await this.ask("tool", partialMessage, block.partial).catch(() => {})
						}
						// update editor
						if (!this.diffViewProvider.isEditing) {
							// open the editor and prepare to stream content in
							await this.diffViewProvider.open(relPath)
						}
						// editor is open, stream content in
						await this.diffViewProvider.update(newContent, false)
						break
					} else {
						if (!relPath) {
							this.taskState.consecutiveMistakeCount++
							this.pushToolResult(await this.sayAndCreateMissingParamError(block.name, "path"), block)
							await this.diffViewProvider.reset()
							await this.saveCheckpoint()
							break
						}
						if (block.name === "replace_in_file" && !diff) {
							this.taskState.consecutiveMistakeCount++
							this.pushToolResult(await this.sayAndCreateMissingParamError("replace_in_file", "diff"), block)
							await this.diffViewProvider.reset()
							await this.saveCheckpoint()
							break
						}
						if (block.name === "write_to_file" && !content) {
							this.taskState.consecutiveMistakeCount++
							this.pushToolResult(await this.sayAndCreateMissingParamError("write_to_file", "content"), block)
							await this.diffViewProvider.reset()
							await this.saveCheckpoint()
							break
						}
						if (block.name === "new_rule" && !content) {
							this.taskState.consecutiveMistakeCount++
							this.pushToolResult(await this.sayAndCreateMissingParamError("new_rule", "content"), block)
							await this.diffViewProvider.reset()
							await this.saveCheckpoint()
							break
						}

						this.taskState.consecutiveMistakeCount = 0

						// if isEditingFile false, that means we have the full contents of the file already.
						// it's important to note how this function works, you can't make the assumption that the block.partial conditional will always be called since it may immediately get complete, non-partial data. So this part of the logic will always be called.
						// in other words, you must always repeat the block.partial logic here
						if (!this.diffViewProvider.isEditing) {
							// show gui message before showing edit animation
							const partialMessage = JSON.stringify(sharedMessageProps)
							await this.ask("tool", partialMessage, true).catch(() => {}) // sending true for partial even though it's not a partial, this shows the edit row before the content is streamed into the editor
							await this.diffViewProvider.open(relPath)
						}
						await this.diffViewProvider.update(newContent, true)
						await setTimeoutPromise(300) // wait for diff view to update
						await this.diffViewProvider.scrollToFirstDiff()
						// showOmissionWarning(this.diffViewProvider.originalContent || "", newContent)

						const completeMessage = JSON.stringify({
							...sharedMessageProps,
							content: diff || content,
							operationIsLocatedInWorkspace: await isLocatedInWorkspace(relPath),
							// ? formatResponse.createPrettyPatch(
							// 		relPath,
							// 		this.diffViewProvider.originalContent,
							// 		newContent,
							// 	)
							// : undefined,
						} satisfies ClineSayTool)
						if (await this.shouldAutoApproveToolWithPath(block.name, relPath)) {
							this.removeLastPartialMessageIfExistsWithType("ask", "tool")
							await this.say("tool", completeMessage, undefined, undefined, false)
							this.taskState.consecutiveAutoApprovedRequestsCount++
							telemetryService.captureToolUsage(this.taskId, block.name, this.api.getModel().id, true, true)

							// we need an artificial delay to let the diagnostics catch up to the changes
							await setTimeoutPromise(3_500)
						} else {
							// If auto-approval is enabled but this tool wasn't auto-approved, send notification
							showNotificationForApprovalIfAutoApprovalEnabled(
								`Cline wants to ${fileExists ? "edit" : "create"} ${path.basename(relPath)}`,
								this.autoApprovalSettings.enabled,
								this.autoApprovalSettings.enableNotifications,
							)
							this.removeLastPartialMessageIfExistsWithType("say", "tool")

							// Need a more customized tool response for file edits to highlight the fact that the file was not updated (particularly important for deepseek)
							let didApprove = true
							const { response, text, images, files: askFiles } = await this.ask("tool", completeMessage, false)
							if (response !== "yesButtonClicked") {
								// User either sent a message or pressed reject button
								// TODO: add similar context for other tool denial responses, to emphasize ie that a command was not run
								const fileDeniedNote = fileExists
									? "The file was not updated, and maintains its original contents."
									: "The file was not created."
								this.pushToolResult(`The user denied this operation. ${fileDeniedNote}`, block)
								if (text || (images && images.length > 0) || (askFiles && askFiles.length > 0)) {
									let fileContentString = ""
									if (askFiles && askFiles.length > 0) {
										fileContentString = await processFilesIntoText(askFiles)
									}

									this.pushAdditionalToolFeedback(text, images, fileContentString)
									await this.say("user_feedback", text, images, askFiles)
									await this.saveCheckpoint()
								}
								this.taskState.didRejectTool = true
								didApprove = false
								telemetryService.captureToolUsage(this.taskId, block.name, this.api.getModel().id, false, false)
							} else {
								// User hit the approve button, and may have provided feedback
								if (text || (images && images.length > 0) || (askFiles && askFiles.length > 0)) {
									let fileContentString = ""
									if (askFiles && askFiles.length > 0) {
										fileContentString = await processFilesIntoText(askFiles)
									}

									this.pushAdditionalToolFeedback(text, images, fileContentString)
									await this.say("user_feedback", text, images, askFiles)
									await this.saveCheckpoint()
								}
								telemetryService.captureToolUsage(this.taskId, block.name, this.api.getModel().id, false, true)
							}

							if (!didApprove) {
								await this.diffViewProvider.revertChanges()
								await this.saveCheckpoint()
								break
							}
						}

						// Mark the file as edited by Cline to prevent false "recently modified" warnings
						this.fileContextTracker.markFileAsEditedByCline(relPath)

						const { newProblemsMessage, userEdits, autoFormattingEdits, finalContent } =
							await this.diffViewProvider.saveChanges()
						this.taskState.didEditFile = true // used to determine if we should wait for busy terminal to update before sending api request

						// Track file edit operation
						await this.fileContextTracker.trackFileContext(relPath, "cline_edited")

						if (userEdits) {
							// Track file edit operation
							await this.fileContextTracker.trackFileContext(relPath, "user_edited")

							await this.say(
								"user_feedback_diff",
								JSON.stringify({
									tool: fileExists ? "editedExistingFile" : "newFileCreated",
									path: getReadablePath(this.cwd, relPath),
									diff: userEdits,
								} satisfies ClineSayTool),
							)
							this.pushToolResult(
								formatResponse.fileEditWithUserChanges(
									relPath,
									userEdits,
									autoFormattingEdits,
									finalContent,
									newProblemsMessage,
								),
								block,
							)
						} else {
							this.pushToolResult(
								formatResponse.fileEditWithoutUserChanges(
									relPath,
									autoFormattingEdits,
									finalContent,
									newProblemsMessage,
								),
								block,
							)
						}

						if (!fileExists) {
							this.workspaceTracker.populateFilePaths()
						}

						await this.diffViewProvider.reset()

						await this.saveCheckpoint()

						break
					}
				} catch (error) {
					await this.handleError("writing file", error, block)
					await this.diffViewProvider.revertChanges()
					await this.diffViewProvider.reset()
					await this.saveCheckpoint()
					break
				}
			}
			case "read_file": {
				const relPath: string | undefined = block.params.path
				const sharedMessageProps: ClineSayTool = {
					tool: "readFile",
					path: getReadablePath(this.cwd, this.removeClosingTag(block, "path", relPath)),
				}
				try {
					if (block.partial) {
						const partialMessage = JSON.stringify({
							...sharedMessageProps,
							content: undefined,
							operationIsLocatedInWorkspace: await isLocatedInWorkspace(relPath),
						} satisfies ClineSayTool)
						if (await this.shouldAutoApproveToolWithPath(block.name, block.params.path)) {
							this.removeLastPartialMessageIfExistsWithType("ask", "tool")
							await this.say("tool", partialMessage, undefined, undefined, block.partial)
						} else {
							this.removeLastPartialMessageIfExistsWithType("say", "tool")
							await this.ask("tool", partialMessage, block.partial).catch(() => {})
						}
						break
					} else {
						if (!relPath) {
							this.taskState.consecutiveMistakeCount++
							this.pushToolResult(await this.sayAndCreateMissingParamError("read_file", "path"), block)
							await this.saveCheckpoint()
							break
						}

						const accessAllowed = this.clineIgnoreController.validateAccess(relPath)
						if (!accessAllowed) {
							await this.say("clineignore_error", relPath)
							this.pushToolResult(formatResponse.toolError(formatResponse.clineIgnoreError(relPath)), block)
							await this.saveCheckpoint()
							break
						}

						this.taskState.consecutiveMistakeCount = 0
						const absolutePath = path.resolve(this.cwd, relPath)
						const completeMessage = JSON.stringify({
							...sharedMessageProps,
							content: absolutePath,
							operationIsLocatedInWorkspace: await isLocatedInWorkspace(relPath),
						} satisfies ClineSayTool)
						if (await this.shouldAutoApproveToolWithPath(block.name, block.params.path)) {
							this.removeLastPartialMessageIfExistsWithType("ask", "tool")
							await this.say("tool", completeMessage, undefined, undefined, false) // need to be sending partialValue bool, since undefined has its own purpose in that the message is treated neither as a partial or completion of a partial, but as a single complete message
							this.taskState.consecutiveAutoApprovedRequestsCount++
							telemetryService.captureToolUsage(this.taskId, block.name, this.api.getModel().id, true, true)
						} else {
							showNotificationForApprovalIfAutoApprovalEnabled(
								`Cline wants to read ${path.basename(absolutePath)}`,
								this.autoApprovalSettings.enabled,
								this.autoApprovalSettings.enableNotifications,
							)
							this.removeLastPartialMessageIfExistsWithType("say", "tool")
							const didApprove = await this.askApproval("tool", block, completeMessage)
							if (!didApprove) {
								await this.saveCheckpoint()
								telemetryService.captureToolUsage(this.taskId, block.name, this.api.getModel().id, false, false)
								break
							}
							telemetryService.captureToolUsage(this.taskId, block.name, this.api.getModel().id, false, true)
						}
						// now execute the tool like normal
						const supportsImages = this.api.getModel().info.supportsImages ?? false
						const result = await extractFileContent(absolutePath, supportsImages)

						// Track file read operation
						await this.fileContextTracker.trackFileContext(relPath, "read_tool")

						this.pushToolResult(result.text, block)

						if (result.imageBlock) {
							this.taskState.userMessageContent.push(result.imageBlock)
						}

						await this.saveCheckpoint()
						break
					}
				} catch (error) {
					await this.handleError("reading file", error, block)
					await this.saveCheckpoint()
					break
				}
			}
			case "list_files": {
				const relDirPath: string | undefined = block.params.path
				const recursiveRaw: string | undefined = block.params.recursive
				const recursive = recursiveRaw?.toLowerCase() === "true"
				const sharedMessageProps: ClineSayTool = {
					tool: !recursive ? "listFilesTopLevel" : "listFilesRecursive",
					path: getReadablePath(this.cwd, this.removeClosingTag(block, "path", relDirPath)),
				}
				try {
					if (block.partial) {
						const partialMessage = JSON.stringify({
							...sharedMessageProps,
							content: "",
							operationIsLocatedInWorkspace: await isLocatedInWorkspace(block.params.path),
						} satisfies ClineSayTool)
						if (await this.shouldAutoApproveToolWithPath(block.name, block.params.path)) {
							this.removeLastPartialMessageIfExistsWithType("ask", "tool")
							await this.say("tool", partialMessage, undefined, undefined, block.partial)
						} else {
							this.removeLastPartialMessageIfExistsWithType("say", "tool")
							await this.ask("tool", partialMessage, block.partial).catch(() => {})
						}
						break
					} else {
						if (!relDirPath) {
							this.taskState.consecutiveMistakeCount++
							this.pushToolResult(await this.sayAndCreateMissingParamError("list_files", "path"), block)
							await this.saveCheckpoint()
							break
						}
						this.taskState.consecutiveMistakeCount = 0

						const absolutePath = path.resolve(this.cwd, relDirPath)

						const [files, didHitLimit] = await listFiles(absolutePath, recursive, 200)

						const result = formatResponse.formatFilesList(
							absolutePath,
							files,
							didHitLimit,
							this.clineIgnoreController,
						)
						const completeMessage = JSON.stringify({
							...sharedMessageProps,
							content: result,
							operationIsLocatedInWorkspace: await isLocatedInWorkspace(block.params.path),
						} satisfies ClineSayTool)
						if (await this.shouldAutoApproveToolWithPath(block.name, block.params.path)) {
							this.removeLastPartialMessageIfExistsWithType("ask", "tool")
							await this.say("tool", completeMessage, undefined, undefined, false)
							this.taskState.consecutiveAutoApprovedRequestsCount++
							telemetryService.captureToolUsage(this.taskId, block.name, this.api.getModel().id, true, true)
						} else {
							showNotificationForApprovalIfAutoApprovalEnabled(
								`Cline wants to view directory ${path.basename(absolutePath)}/`,
								this.autoApprovalSettings.enabled,
								this.autoApprovalSettings.enableNotifications,
							)
							this.removeLastPartialMessageIfExistsWithType("say", "tool")
							const didApprove = await this.askApproval("tool", block, completeMessage)
							if (!didApprove) {
								telemetryService.captureToolUsage(this.taskId, block.name, this.api.getModel().id, false, false)
								await this.saveCheckpoint()
								break
							}
							telemetryService.captureToolUsage(this.taskId, block.name, this.api.getModel().id, false, true)
						}
						this.pushToolResult(result, block)
						await this.saveCheckpoint()
						break
					}
				} catch (error) {
					await this.handleError("listing files", error, block)
					await this.saveCheckpoint()
					break
				}
			}
			case "list_code_definition_names": {
				const relDirPath: string | undefined = block.params.path
				const sharedMessageProps: ClineSayTool = {
					tool: "listCodeDefinitionNames",
					path: getReadablePath(this.cwd, this.removeClosingTag(block, "path", relDirPath)),
				}
				try {
					if (block.partial) {
						const partialMessage = JSON.stringify({
							...sharedMessageProps,
							content: "",
							operationIsLocatedInWorkspace: await isLocatedInWorkspace(block.params.path),
						} satisfies ClineSayTool)
						if (await this.shouldAutoApproveToolWithPath(block.name, block.params.path)) {
							this.removeLastPartialMessageIfExistsWithType("ask", "tool")
							await this.say("tool", partialMessage, undefined, undefined, block.partial)
						} else {
							this.removeLastPartialMessageIfExistsWithType("say", "tool")
							await this.ask("tool", partialMessage, block.partial).catch(() => {})
						}
						break
					} else {
						if (!relDirPath) {
							this.taskState.consecutiveMistakeCount++
							this.pushToolResult(
								await this.sayAndCreateMissingParamError("list_code_definition_names", "path"),
								block,
							)
							await this.saveCheckpoint()
							break
						}

						this.taskState.consecutiveMistakeCount = 0

						const absolutePath = path.resolve(this.cwd, relDirPath)
						const result = await parseSourceCodeForDefinitionsTopLevel(absolutePath, this.clineIgnoreController)

						const completeMessage = JSON.stringify({
							...sharedMessageProps,
							content: result,
							operationIsLocatedInWorkspace: await isLocatedInWorkspace(block.params.path),
						} satisfies ClineSayTool)
						if (await this.shouldAutoApproveToolWithPath(block.name, block.params.path)) {
							this.removeLastPartialMessageIfExistsWithType("ask", "tool")
							await this.say("tool", completeMessage, undefined, undefined, false)
							this.taskState.consecutiveAutoApprovedRequestsCount++
							telemetryService.captureToolUsage(this.taskId, block.name, this.api.getModel().id, true, true)
						} else {
							showNotificationForApprovalIfAutoApprovalEnabled(
								`Cline wants to view source code definitions in ${path.basename(absolutePath)}/`,
								this.autoApprovalSettings.enabled,
								this.autoApprovalSettings.enableNotifications,
							)
							this.removeLastPartialMessageIfExistsWithType("say", "tool")
							const didApprove = await this.askApproval("tool", block, completeMessage)
							if (!didApprove) {
								telemetryService.captureToolUsage(this.taskId, block.name, this.api.getModel().id, false, false)
								await this.saveCheckpoint()
								break
							}
							telemetryService.captureToolUsage(this.taskId, block.name, this.api.getModel().id, false, true)
						}
						this.pushToolResult(result, block)
						await this.saveCheckpoint()
						break
					}
				} catch (error) {
					await this.handleError("parsing source code definitions", error, block)
					await this.saveCheckpoint()
					break
				}
			}
			case "search_files": {
				const relDirPath: string | undefined = block.params.path
				const regex: string | undefined = block.params.regex
				const filePattern: string | undefined = block.params.file_pattern
				const sharedMessageProps: ClineSayTool = {
					tool: "searchFiles",
					path: getReadablePath(this.cwd, this.removeClosingTag(block, "path", relDirPath)),
					regex: this.removeClosingTag(block, "regex", regex),
					filePattern: this.removeClosingTag(block, "file_pattern", filePattern),
				}
				try {
					if (block.partial) {
						const partialMessage = JSON.stringify({
							...sharedMessageProps,
							content: "",
							operationIsLocatedInWorkspace: await isLocatedInWorkspace(block.params.path),
						} satisfies ClineSayTool)
						if (await this.shouldAutoApproveToolWithPath(block.name, block.params.path)) {
							this.removeLastPartialMessageIfExistsWithType("ask", "tool")
							await this.say("tool", partialMessage, undefined, undefined, block.partial)
						} else {
							this.removeLastPartialMessageIfExistsWithType("say", "tool")
							await this.ask("tool", partialMessage, block.partial).catch(() => {})
						}
						break
					} else {
						if (!relDirPath) {
							this.taskState.consecutiveMistakeCount++
							this.pushToolResult(await this.sayAndCreateMissingParamError("search_files", "path"), block)
							await this.saveCheckpoint()
							break
						}
						if (!regex) {
							this.taskState.consecutiveMistakeCount++
							this.pushToolResult(await this.sayAndCreateMissingParamError("search_files", "regex"), block)
							await this.saveCheckpoint()
							break
						}
						this.taskState.consecutiveMistakeCount = 0

						const absolutePath = path.resolve(this.cwd, relDirPath)
						const results = await regexSearchFiles(
							this.cwd,
							absolutePath,
							regex,
							filePattern,
							this.clineIgnoreController,
						)

						const completeMessage = JSON.stringify({
							...sharedMessageProps,
							content: results,
							operationIsLocatedInWorkspace: await isLocatedInWorkspace(block.params.path),
						} satisfies ClineSayTool)
						if (await this.shouldAutoApproveToolWithPath(block.name, block.params.path)) {
							this.removeLastPartialMessageIfExistsWithType("ask", "tool")
							await this.say("tool", completeMessage, undefined, undefined, false)
							this.taskState.consecutiveAutoApprovedRequestsCount++
							telemetryService.captureToolUsage(this.taskId, block.name, this.api.getModel().id, true, true)
						} else {
							showNotificationForApprovalIfAutoApprovalEnabled(
								`Cline wants to search files in ${path.basename(absolutePath)}/`,
								this.autoApprovalSettings.enabled,
								this.autoApprovalSettings.enableNotifications,
							)
							this.removeLastPartialMessageIfExistsWithType("say", "tool")
							const didApprove = await this.askApproval("tool", block, completeMessage)
							if (!didApprove) {
								telemetryService.captureToolUsage(this.taskId, block.name, this.api.getModel().id, false, false)
								await this.saveCheckpoint()
								break
							}
							telemetryService.captureToolUsage(this.taskId, block.name, this.api.getModel().id, false, true)
						}
						this.pushToolResult(results, block)
						await this.saveCheckpoint()
						break
					}
				} catch (error) {
					await this.handleError("searching files", error, block)
					await this.saveCheckpoint()
					break
				}
			}
			case "browser_action": {
				const action: BrowserAction | undefined = block.params.action as BrowserAction
				const url: string | undefined = block.params.url
				const coordinate: string | undefined = block.params.coordinate
				const text: string | undefined = block.params.text
				if (!action || !browserActions.includes(action)) {
					// checking for action to ensure it is complete and valid
					if (!block.partial) {
						// if the block is complete and we don't have a valid action this is a mistake
						this.taskState.consecutiveMistakeCount++
						this.pushToolResult(await this.sayAndCreateMissingParamError("browser_action", "action"), block)
						await this.browserSession.closeBrowser()
						await this.saveCheckpoint()
					}
					break
				}

				try {
					if (block.partial) {
						if (action === "launch") {
							if (this.shouldAutoApproveTool(block.name)) {
								this.removeLastPartialMessageIfExistsWithType("ask", "browser_action_launch")
								await this.say(
									"browser_action_launch",
									this.removeClosingTag(block, "url", url),
									undefined,
									undefined,
									block.partial,
								)
							} else {
								this.removeLastPartialMessageIfExistsWithType("say", "browser_action_launch")
								await this.ask(
									"browser_action_launch",
									this.removeClosingTag(block, "url", url),
									block.partial,
								).catch(() => {})
							}
						} else {
							await this.say(
								"browser_action",
								JSON.stringify({
									action: action as BrowserAction,
									coordinate: this.removeClosingTag(block, "coordinate", coordinate),
									text: this.removeClosingTag(block, "text", text),
								} satisfies ClineSayBrowserAction),
								undefined,
								undefined,
								block.partial,
							)
						}
						break
					} else {
						let browserActionResult: BrowserActionResult
						if (action === "launch") {
							if (!url) {
								this.taskState.consecutiveMistakeCount++
								this.pushToolResult(await this.sayAndCreateMissingParamError("browser_action", "url"), block)
								await this.browserSession.closeBrowser()
								await this.saveCheckpoint()
								break
							}
							this.taskState.consecutiveMistakeCount = 0

							if (this.shouldAutoApproveTool(block.name)) {
								this.removeLastPartialMessageIfExistsWithType("ask", "browser_action_launch")
								await this.say("browser_action_launch", url, undefined, undefined, false)
								this.taskState.consecutiveAutoApprovedRequestsCount++
							} else {
								showNotificationForApprovalIfAutoApprovalEnabled(
									`Cline wants to use a browser and launch ${url}`,
									this.autoApprovalSettings.enabled,
									this.autoApprovalSettings.enableNotifications,
								)
								this.removeLastPartialMessageIfExistsWithType("say", "browser_action_launch")
								const didApprove = await this.askApproval("browser_action_launch", block, url)
								if (!didApprove) {
									await this.saveCheckpoint()
									break
								}
							}

							// NOTE: it's okay that we call this message since the partial inspect_site is finished streaming. The only scenario we have to avoid is sending messages WHILE a partial message exists at the end of the messages array. For example the api_req_finished message would interfere with the partial message, so we needed to remove that.
							// await this.say("inspect_site_result", "") // no result, starts the loading spinner waiting for result
							await this.say("browser_action_result", "") // starts loading spinner

							// Re-make browserSession to make sure latest settings apply
							if (this.context) {
								await this.browserSession.dispose()
								this.browserSession = new BrowserSession(this.context, this.browserSettings)
							} else {
								console.warn("no controller context available for browserSession")
							}
							await this.browserSession.launchBrowser()
							browserActionResult = await this.browserSession.navigateToUrl(url)
						} else {
							if (action === "click") {
								if (!coordinate) {
									this.taskState.consecutiveMistakeCount++
									this.pushToolResult(
										await this.sayAndCreateMissingParamError("browser_action", "coordinate"),
										block,
									)
									await this.browserSession.closeBrowser()
									await this.saveCheckpoint()
									break // can't be within an inner switch
								}
							}
							if (action === "type") {
								if (!text) {
									this.taskState.consecutiveMistakeCount++
									this.pushToolResult(await this.sayAndCreateMissingParamError("browser_action", "text"), block)
									await this.browserSession.closeBrowser()
									await this.saveCheckpoint()
									break
								}
							}
							this.taskState.consecutiveMistakeCount = 0
							await this.say(
								"browser_action",
								JSON.stringify({
									action: action as BrowserAction,
									coordinate,
									text,
								} satisfies ClineSayBrowserAction),
								undefined,
								undefined,
								false,
							)
							switch (action) {
								case "click":
									browserActionResult = await this.browserSession.click(coordinate!)
									break
								case "type":
									browserActionResult = await this.browserSession.type(text!)
									break
								case "scroll_down":
									browserActionResult = await this.browserSession.scrollDown()
									break
								case "scroll_up":
									browserActionResult = await this.browserSession.scrollUp()
									break
								case "close":
									browserActionResult = await this.browserSession.closeBrowser()
									break
							}
						}

						switch (action) {
							case "launch":
							case "click":
							case "type":
							case "scroll_down":
							case "scroll_up":
								await this.say("browser_action_result", JSON.stringify(browserActionResult))
								this.pushToolResult(
									formatResponse.toolResult(
										`The browser action has been executed. The console logs and screenshot have been captured for your analysis.\n\nConsole logs:\n${
											browserActionResult.logs || "(No new logs)"
										}\n\n(REMEMBER: if you need to proceed to using non-\`browser_action\` tools or launch a new browser, you MUST first close this browser. For example, if after analyzing the logs and screenshot you need to edit a file, you must first close the browser before you can use the write_to_file tool.)`,
										browserActionResult.screenshot ? [browserActionResult.screenshot] : [],
									),
									block,
								)
								await this.saveCheckpoint()
								break
							case "close":
								this.pushToolResult(
									formatResponse.toolResult(
										`The browser has been closed. You may now proceed to using other tools.`,
									),
									block,
								)
								await this.saveCheckpoint()
								break
						}

						break
					}
				} catch (error) {
					await this.browserSession.closeBrowser() // if any error occurs, the browser session is terminated
					await this.handleError("executing browser action", error, block)
					await this.saveCheckpoint()
					break
				}
			}
			case "execute_command": {
				let command: string | undefined = block.params.command
				const requiresApprovalRaw: string | undefined = block.params.requires_approval
				const requiresApprovalPerLLM = requiresApprovalRaw?.toLowerCase() === "true"

				try {
					if (block.partial) {
						if (this.shouldAutoApproveTool(block.name)) {
							// since depending on an upcoming parameter, requiresApproval this may become an ask - we can't partially stream a say prematurely. So in this particular case we have to wait for the requiresApproval parameter to be completed before presenting it.
							// await this.say(
							// 	"command",
							// 	removeClosingTag("command", command),
							// 	undefined,
							// 	block.partial,
							// ).catch(() => {})
						} else {
							// don't need to remove last partial since we couldn't have streamed a say
							await this.ask("command", this.removeClosingTag(block, "command", command), block.partial).catch(
								() => {},
							)
						}
						break
					} else {
						if (!command) {
							this.taskState.consecutiveMistakeCount++
							this.pushToolResult(await this.sayAndCreateMissingParamError("execute_command", "command"), block)
							await this.saveCheckpoint()
							break
						}
						if (!requiresApprovalRaw) {
							this.taskState.consecutiveMistakeCount++
							this.pushToolResult(
								await this.sayAndCreateMissingParamError("execute_command", "requires_approval"),
								block,
							)
							await this.saveCheckpoint()
							break
						}
						this.taskState.consecutiveMistakeCount = 0

						// gemini models tend to use unescaped html entities in commands
						if (this.api.getModel().id.includes("gemini")) {
							command = fixModelHtmlEscaping(command)
						}

						const ignoredFileAttemptedToAccess = this.clineIgnoreController.validateCommand(command)
						if (ignoredFileAttemptedToAccess) {
							await this.say("clineignore_error", ignoredFileAttemptedToAccess)
							this.pushToolResult(
								formatResponse.toolError(formatResponse.clineIgnoreError(ignoredFileAttemptedToAccess)),
								block,
							)
							await this.saveCheckpoint()
							break
						}

						let didAutoApprove = false

						// If the model says this command is safe and auto approval for safe commands is true, execute the command
						// If the model says the command is risky, but *BOTH* auto approve settings are true, execute the command
						const autoApproveResult = this.shouldAutoApproveTool(block.name)
						const [autoApproveSafe, autoApproveAll] = Array.isArray(autoApproveResult)
							? autoApproveResult
							: [autoApproveResult, false]

						if (
							(!requiresApprovalPerLLM && autoApproveSafe) ||
							(requiresApprovalPerLLM && autoApproveSafe && autoApproveAll)
						) {
							this.removeLastPartialMessageIfExistsWithType("ask", "command")
							await this.say("command", command, undefined, undefined, false)
							this.taskState.consecutiveAutoApprovedRequestsCount++
							didAutoApprove = true
						} else {
							showNotificationForApprovalIfAutoApprovalEnabled(
								`Cline wants to execute a command: ${command}`,
								this.autoApprovalSettings.enabled,
								this.autoApprovalSettings.enableNotifications,
							)
							// this.removeLastPartialMessageIfExistsWithType("say", "command")
							const didApprove = await this.askApproval(
								"command",
								block,
								command +
									`${this.shouldAutoApproveTool(block.name) && requiresApprovalPerLLM ? COMMAND_REQ_APP_STRING : ""}`, // ugly hack until we refactor combineCommandSequences
							)
							if (!didApprove) {
								await this.saveCheckpoint()
								break
							}
						}

						let timeoutId: NodeJS.Timeout | undefined
						if (didAutoApprove && this.autoApprovalSettings.enableNotifications) {
							// if the command was auto-approved, and it's long running we need to notify the user after some time has passed without proceeding
							timeoutId = setTimeout(() => {
								showSystemNotification({
									subtitle: "Command is still running",
									message: "An auto-approved command has been running for 30s, and may need your attention.",
								})
							}, 30_000)
						}

						const [userRejected, result] = await this.executeCommandTool(command)
						if (timeoutId) {
							clearTimeout(timeoutId)
						}
						if (userRejected) {
							this.taskState.didRejectTool = true
						}

						// Re-populate file paths in case the command modified the workspace (vscode listeners do not trigger unless the user manually creates/deletes files)
						this.workspaceTracker.populateFilePaths()

						this.pushToolResult(result, block)

						await this.saveCheckpoint()

						break
					}
				} catch (error) {
					await this.handleError("executing command", error, block)
					await this.saveCheckpoint()
					break
				}
			}
			case "use_mcp_tool": {
				const server_name: string | undefined = block.params.server_name
				const tool_name: string | undefined = block.params.tool_name
				const mcp_arguments: string | undefined = block.params.arguments
				try {
					if (block.partial) {
						const partialMessage = JSON.stringify({
							type: "use_mcp_tool",
							serverName: this.removeClosingTag(block, "server_name", server_name),
							toolName: this.removeClosingTag(block, "tool_name", tool_name),
							arguments: this.removeClosingTag(block, "arguments", mcp_arguments),
						} satisfies ClineAskUseMcpServer)

						if (this.shouldAutoApproveTool(block.name)) {
							this.removeLastPartialMessageIfExistsWithType("ask", "use_mcp_server")
							await this.say("use_mcp_server", partialMessage, undefined, undefined, block.partial)
						} else {
							this.removeLastPartialMessageIfExistsWithType("say", "use_mcp_server")
							await this.ask("use_mcp_server", partialMessage, block.partial).catch(() => {})
						}

						break
					} else {
						if (!server_name) {
							this.taskState.consecutiveMistakeCount++
							this.pushToolResult(await this.sayAndCreateMissingParamError("use_mcp_tool", "server_name"), block)
							await this.saveCheckpoint()
							break
						}
						if (!tool_name) {
							this.taskState.consecutiveMistakeCount++
							this.pushToolResult(await this.sayAndCreateMissingParamError("use_mcp_tool", "tool_name"), block)
							await this.saveCheckpoint()
							break
						}
						// arguments are optional, but if they are provided they must be valid JSON
						// if (!mcp_arguments) {
						// 	this.consecutiveMistakeCount++
						// 	pushToolResult(await this.sayAndCreateMissingParamError("use_mcp_tool", "arguments"))
						// 	break
						// }
						let parsedArguments: Record<string, unknown> | undefined
						if (mcp_arguments) {
							try {
								parsedArguments = JSON.parse(mcp_arguments)
							} catch (error) {
								this.taskState.consecutiveMistakeCount++
								await this.say(
									"error",
									`Cline tried to use ${tool_name} with an invalid JSON argument. Retrying...`,
								)
								this.pushToolResult(
									formatResponse.toolError(formatResponse.invalidMcpToolArgumentError(server_name, tool_name)),
									block,
								)
								await this.saveCheckpoint()
								break
							}
						}
						this.taskState.consecutiveMistakeCount = 0
						const completeMessage = JSON.stringify({
							type: "use_mcp_tool",
							serverName: server_name,
							toolName: tool_name,
							arguments: mcp_arguments,
						} satisfies ClineAskUseMcpServer)

						const isToolAutoApproved = this.mcpHub.connections
							?.find((conn) => conn.server.name === server_name)
							?.server.tools?.find((tool) => tool.name === tool_name)?.autoApprove

						if (this.shouldAutoApproveTool(block.name) && isToolAutoApproved) {
							this.removeLastPartialMessageIfExistsWithType("ask", "use_mcp_server")
							await this.say("use_mcp_server", completeMessage, undefined, undefined, false)
							this.taskState.consecutiveAutoApprovedRequestsCount++
						} else {
							showNotificationForApprovalIfAutoApprovalEnabled(
								`Cline wants to use ${tool_name} on ${server_name}`,
								this.autoApprovalSettings.enabled,
								this.autoApprovalSettings.enableNotifications,
							)
							this.removeLastPartialMessageIfExistsWithType("say", "use_mcp_server")
							const didApprove = await this.askApproval("use_mcp_server", block, completeMessage)
							if (!didApprove) {
								await this.saveCheckpoint()
								break
							}
						}

						// now execute the tool
						await this.say("mcp_server_request_started") // same as browser_action_result

						// Check for any pending notifications before the tool call
						const notificationsBefore = this.mcpHub.getPendingNotifications()
						for (const notification of notificationsBefore) {
							await this.say("mcp_notification", `[${notification.serverName}] ${notification.message}`)
						}

						const toolResult = await this.mcpHub.callTool(server_name, tool_name, parsedArguments)

						// Check for any pending notifications after the tool call
						const notificationsAfter = this.mcpHub.getPendingNotifications()
						for (const notification of notificationsAfter) {
							await this.say("mcp_notification", `[${notification.serverName}] ${notification.message}`)
						}

						// TODO: add progress indicator

						const toolResultImages =
							toolResult?.content
								.filter((item) => item.type === "image")
								.map((item) => `data:${item.mimeType};base64,${item.data}`) || []
						let toolResultText =
							(toolResult?.isError ? "Error:\n" : "") +
								toolResult?.content
									.map((item) => {
										if (item.type === "text") {
											return item.text
										}
										if (item.type === "resource") {
											const { blob, ...rest } = item.resource
											return JSON.stringify(rest, null, 2)
										}
										return ""
									})
									.filter(Boolean)
									.join("\n\n") || "(No response)"
						// webview extracts images from the text response to display in the UI
						const toolResultToDisplay = toolResultText + toolResultImages?.map((image) => `\n\n${image}`).join("")
						await this.say("mcp_server_response", toolResultToDisplay)

						// MCP's might return images to display to the user, but the model may not support them
						const supportsImages = this.api.getModel().info.supportsImages ?? false
						if (toolResultImages.length > 0 && !supportsImages) {
							toolResultText += `\n\n[${toolResultImages.length} images were provided in the response, and while they are displayed to the user, you do not have the ability to view them.]`
						}

						// only passes in images if model supports them
						this.pushToolResult(
							formatResponse.toolResult(toolResultText, supportsImages ? toolResultImages : undefined),
							block,
						)

						await this.saveCheckpoint()

						break
					}
				} catch (error) {
					await this.handleError("executing MCP tool", error, block)
					await this.saveCheckpoint()
					break
				}
			}
			case "access_mcp_resource": {
				const server_name: string | undefined = block.params.server_name
				const uri: string | undefined = block.params.uri
				try {
					if (block.partial) {
						const partialMessage = JSON.stringify({
							type: "access_mcp_resource",
							serverName: this.removeClosingTag(block, "server_name", server_name),
							uri: this.removeClosingTag(block, "uri", uri),
						} satisfies ClineAskUseMcpServer)

						if (this.shouldAutoApproveTool(block.name)) {
							this.removeLastPartialMessageIfExistsWithType("ask", "use_mcp_server")
							await this.say("use_mcp_server", partialMessage, undefined, undefined, block.partial)
						} else {
							this.removeLastPartialMessageIfExistsWithType("say", "use_mcp_server")
							await this.ask("use_mcp_server", partialMessage, block.partial).catch(() => {})
						}

						break
					} else {
						if (!server_name) {
							this.taskState.consecutiveMistakeCount++
							this.pushToolResult(
								await this.sayAndCreateMissingParamError("access_mcp_resource", "server_name"),
								block,
							)
							await this.saveCheckpoint()
							break
						}
						if (!uri) {
							this.taskState.consecutiveMistakeCount++
							this.pushToolResult(await this.sayAndCreateMissingParamError("access_mcp_resource", "uri"), block)
							await this.saveCheckpoint()
							break
						}
						this.taskState.consecutiveMistakeCount = 0
						const completeMessage = JSON.stringify({
							type: "access_mcp_resource",
							serverName: server_name,
							uri,
						} satisfies ClineAskUseMcpServer)

						if (this.shouldAutoApproveTool(block.name)) {
							this.removeLastPartialMessageIfExistsWithType("ask", "use_mcp_server")
							await this.say("use_mcp_server", completeMessage, undefined, undefined, false)
							this.taskState.consecutiveAutoApprovedRequestsCount++
						} else {
							showNotificationForApprovalIfAutoApprovalEnabled(
								`Cline wants to access ${uri} on ${server_name}`,
								this.autoApprovalSettings.enabled,
								this.autoApprovalSettings.enableNotifications,
							)
							this.removeLastPartialMessageIfExistsWithType("say", "use_mcp_server")
							const didApprove = await this.askApproval("use_mcp_server", block, completeMessage)
							if (!didApprove) {
								await this.saveCheckpoint()
								break
							}
						}

						// now execute the tool
						await this.say("mcp_server_request_started")
						const resourceResult = await this.mcpHub.readResource(server_name, uri)
						const resourceResultPretty =
							resourceResult?.contents
								.map((item) => {
									if (item.text) {
										return item.text
									}
									return ""
								})
								.filter(Boolean)
								.join("\n\n") || "(Empty response)"
						await this.say("mcp_server_response", resourceResultPretty)
						this.pushToolResult(formatResponse.toolResult(resourceResultPretty), block)
						await this.saveCheckpoint()
						break
					}
				} catch (error) {
					await this.handleError("accessing MCP resource", error, block)
					await this.saveCheckpoint()
					break
				}
			}
			case "ask_followup_question": {
				const question: string | undefined = block.params.question
				const optionsRaw: string | undefined = block.params.options
				const sharedMessage = {
					question: this.removeClosingTag(block, "question", question),
					options: parsePartialArrayString(this.removeClosingTag(block, "options", optionsRaw)),
				} satisfies ClineAskQuestion
				try {
					if (block.partial) {
						await this.ask("followup", JSON.stringify(sharedMessage), block.partial).catch(() => {})
						break
					} else {
						if (!question) {
							this.taskState.consecutiveMistakeCount++
							this.pushToolResult(
								await this.sayAndCreateMissingParamError("ask_followup_question", "question"),
								block,
							)
							await this.saveCheckpoint()
							break
						}
						this.taskState.consecutiveMistakeCount = 0

						if (this.autoApprovalSettings.enabled && this.autoApprovalSettings.enableNotifications) {
							showSystemNotification({
								subtitle: "Cline has a question...",
								message: question.replace(/\n/g, " "),
							})
						}

						// Store the number of options for telemetry
						const options = parsePartialArrayString(optionsRaw || "[]")

						const {
							text,
							images,
							files: followupFiles,
						} = await this.ask("followup", JSON.stringify(sharedMessage), false)

						// Check if options contains the text response
						if (optionsRaw && text && parsePartialArrayString(optionsRaw).includes(text)) {
							// Valid option selected, don't show user message in UI
							// Update last followup message with selected option
							const lastFollowupMessage = findLast(
								this.messageStateHandler.getClineMessages(),
								(m) => m.ask === "followup",
							)
							if (lastFollowupMessage) {
								lastFollowupMessage.text = JSON.stringify({
									...sharedMessage,
									selected: text,
								} satisfies ClineAskQuestion)
								await this.messageStateHandler.saveClineMessagesAndUpdateHistory()
							}
						} else {
							// Option not selected, send user feedback
							telemetryService.captureOptionsIgnored(this.taskId, options.length, "act")
							await this.say("user_feedback", text ?? "", images, followupFiles)
						}

						let fileContentString = ""
						if (followupFiles && followupFiles.length > 0) {
							fileContentString = await processFilesIntoText(followupFiles)
						}

						this.pushToolResult(
							formatResponse.toolResult(`<answer>\n${text}\n</answer>`, images, fileContentString),
							block,
						)
						await this.saveCheckpoint()
						break
					}
				} catch (error) {
					await this.handleError("asking question", error, block)
					await this.saveCheckpoint()
					break
				}
			}
			case "new_task": {
				const context: string | undefined = block.params.context
				try {
					if (block.partial) {
						await this.ask("new_task", this.removeClosingTag(block, "context", context), block.partial).catch(
							() => {},
						)
						break
					} else {
						if (!context) {
							this.taskState.consecutiveMistakeCount++
							this.pushToolResult(await this.sayAndCreateMissingParamError("new_task", "context"), block)
							await this.saveCheckpoint()
							break
						}
						this.taskState.consecutiveMistakeCount = 0

						if (this.autoApprovalSettings.enabled && this.autoApprovalSettings.enableNotifications) {
							showSystemNotification({
								subtitle: "Cline wants to start a new task...",
								message: `Cline is suggesting to start a new task with: ${context}`,
							})
						}

						const { text, images, files: newTaskFiles } = await this.ask("new_task", context, false)

						// If the user provided a response, treat it as feedback
						if (text || (images && images.length > 0) || (newTaskFiles && newTaskFiles.length > 0)) {
							let fileContentString = ""
							if (newTaskFiles && newTaskFiles.length > 0) {
								fileContentString = await processFilesIntoText(newTaskFiles)
							}

							await this.say("user_feedback", text ?? "", images, newTaskFiles)
							this.pushToolResult(
								formatResponse.toolResult(
									`The user provided feedback instead of creating a new task:\n<feedback>\n${text}\n</feedback>`,
									images,
									fileContentString,
								),
								block,
							)
						} else {
							// If no response, the user clicked the "Create New Task" button
							this.pushToolResult(
								formatResponse.toolResult(`The user has created a new task with the provided context.`),
								block,
							)
						}
						await this.saveCheckpoint()
						break
					}
				} catch (error) {
					await this.handleError("creating new task", error, block)
					await this.saveCheckpoint()
					break
				}
			}
			case "condense": {
				const context: string | undefined = block.params.context
				try {
					if (block.partial) {
						await this.ask("condense", this.removeClosingTag(block, "context", context), block.partial).catch(
							() => {},
						)
						break
					} else {
						if (!context) {
							this.taskState.consecutiveMistakeCount++
							this.pushToolResult(await this.sayAndCreateMissingParamError("condense", "context"), block)
							await this.saveCheckpoint()
							break
						}
						this.taskState.consecutiveMistakeCount = 0

						if (this.autoApprovalSettings.enabled && this.autoApprovalSettings.enableNotifications) {
							showSystemNotification({
								subtitle: "Cline wants to condense the conversation...",
								message: `Cline is suggesting to condense your conversation with: ${context}`,
							})
						}

						const { text, images, files: condenseFiles } = await this.ask("condense", context, false)

						// If the user provided a response, treat it as feedback
						if (text || (images && images.length > 0) || (condenseFiles && condenseFiles.length > 0)) {
							let fileContentString = ""
							if (condenseFiles && condenseFiles.length > 0) {
								fileContentString = await processFilesIntoText(condenseFiles)
							}

							await this.say("user_feedback", text ?? "", images, condenseFiles)
							this.pushToolResult(
								formatResponse.toolResult(
									`The user provided feedback on the condensed conversation summary:\n<feedback>\n${text}\n</feedback>`,
									images,
									fileContentString,
								),
								block,
							)
						} else {
							// If no response, the user accepted the condensed version
							this.pushToolResult(formatResponse.toolResult(formatResponse.condense()), block)
							const apiConversationHistory = this.messageStateHandler.getApiConversationHistory()
							const lastMessage = apiConversationHistory[apiConversationHistory.length - 1]
							const summaryAlreadyAppended = lastMessage && lastMessage.role === "assistant"
							const keepStrategy = summaryAlreadyAppended ? "lastTwo" : "none"

							// clear the context history at this point in time
							this.taskState.conversationHistoryDeletedRange = this.contextManager.getNextTruncationRange(
								apiConversationHistory,
								this.taskState.conversationHistoryDeletedRange,
								keepStrategy,
							)
							await this.messageStateHandler.saveClineMessagesAndUpdateHistory()
							await this.contextManager.triggerApplyStandardContextTruncationNoticeChange(
								Date.now(),
								await ensureTaskDirectoryExists(this.context, this.taskId),
							)
						}
						await this.saveCheckpoint()
						break
					}
				} catch (error) {
					await this.handleError("condensing context window", error, block)
					await this.saveCheckpoint()
					break
				}
			}
			case "report_bug": {
				const title = block.params.title
				const what_happened = block.params.what_happened
				const steps_to_reproduce = block.params.steps_to_reproduce
				const api_request_output = block.params.api_request_output
				const additional_context = block.params.additional_context

				try {
					if (block.partial) {
						await this.ask(
							"report_bug",
							JSON.stringify({
								title: this.removeClosingTag(block, "title", title),
								what_happened: this.removeClosingTag(block, "what_happened", what_happened),
								steps_to_reproduce: this.removeClosingTag(block, "steps_to_reproduce", steps_to_reproduce),
								api_request_output: this.removeClosingTag(block, "api_request_output", api_request_output),
								additional_context: this.removeClosingTag(block, "additional_context", additional_context),
							}),
							block.partial,
						).catch(() => {})
						break
					} else {
						if (!title) {
							this.taskState.consecutiveMistakeCount++
							this.pushToolResult(await this.sayAndCreateMissingParamError("report_bug", "title"), block)
							await this.saveCheckpoint()
							break
						}
						if (!what_happened) {
							this.taskState.consecutiveMistakeCount++
							this.pushToolResult(await this.sayAndCreateMissingParamError("report_bug", "what_happened"), block)
							await this.saveCheckpoint()
							break
						}
						if (!steps_to_reproduce) {
							this.taskState.consecutiveMistakeCount++
							this.pushToolResult(
								await this.sayAndCreateMissingParamError("report_bug", "steps_to_reproduce"),
								block,
							)
							await this.saveCheckpoint()
							break
						}
						if (!api_request_output) {
							this.taskState.consecutiveMistakeCount++
							this.pushToolResult(
								await this.sayAndCreateMissingParamError("report_bug", "api_request_output"),
								block,
							)
							await this.saveCheckpoint()
							break
						}
						if (!additional_context) {
							this.taskState.consecutiveMistakeCount++
							this.pushToolResult(
								await this.sayAndCreateMissingParamError("report_bug", "additional_context"),
								block,
							)
							await this.saveCheckpoint()
							break
						}

						this.taskState.consecutiveMistakeCount = 0

						if (this.autoApprovalSettings.enabled && this.autoApprovalSettings.enableNotifications) {
							showSystemNotification({
								subtitle: "Cline wants to create a github issue...",
								message: `Cline is suggesting to create a github issue with the title: ${title}`,
							})
						}

						// Derive system information values algorithmically
						const operatingSystem = os.platform() + " " + os.release()
						const clineVersion =
							vscode.extensions.getExtension("saoudrizwan.claude-dev")?.packageJSON.version || "Unknown"
						const systemInfo = `VSCode: ${vscode.version}, Node.js: ${process.version}, Architecture: ${os.arch()}`
						const currentMode = this.mode
						const apiConfig = this.cacheService.getApiConfiguration()
						const apiProvider = currentMode === "plan" ? apiConfig.planModeApiProvider : apiConfig.actModeApiProvider
						const providerAndModel = `${apiProvider} / ${this.api.getModel().id}`

						// Ask user for confirmation
						const bugReportData = JSON.stringify({
							title,
							what_happened,
							steps_to_reproduce,
							api_request_output,
							additional_context,
							// Include derived values in the JSON for display purposes
							provider_and_model: providerAndModel,
							operating_system: operatingSystem,
							system_info: systemInfo,
							cline_version: clineVersion,
						})

						const { text, images, files: reportBugFiles } = await this.ask("report_bug", bugReportData, false)

						// If the user provided a response, treat it as feedback
						if (text || (images && images.length > 0) || (reportBugFiles && reportBugFiles.length > 0)) {
							let fileContentString = ""
							if (reportBugFiles && reportBugFiles.length > 0) {
								fileContentString = await processFilesIntoText(reportBugFiles)
							}

							await this.say("user_feedback", text ?? "", images, reportBugFiles)
							this.pushToolResult(
								formatResponse.toolResult(
									`The user did not submit the bug, and provided feedback on the Github issue generated instead:\n<feedback>\n${text}\n</feedback>`,
									images,
									fileContentString,
								),
								block,
							)
						} else {
							// If no response, the user accepted the condensed version
							this.pushToolResult(
								formatResponse.toolResult(`The user accepted the creation of the Github issue.`),
								block,
							)

							try {
								// Create a Map of parameters for the GitHub issue
								const params = new Map<string, string>()
								params.set("title", title)
								params.set("operating-system", operatingSystem)
								params.set("cline-version", clineVersion)
								params.set("system-info", systemInfo)
								params.set("additional-context", additional_context)
								params.set("what-happened", what_happened)
								params.set("steps", steps_to_reproduce)
								params.set("provider-model", providerAndModel)
								params.set("logs", api_request_output)

								// Use our utility function to create and open the GitHub issue URL
								// This bypasses VS Code's URI handling issues with special characters
								await createAndOpenGitHubIssue("cline", "cline", "bug_report.yml", params)
							} catch (error) {
								console.error(`An error occurred while attempting to report the bug: ${error}`)
							}
						}
						await this.saveCheckpoint()
						break
					}
				} catch (error) {
					await this.handleError("reporting bug", error, block)
					await this.saveCheckpoint()
					break
				}
			}
			case "web_fetch": {
				const url: string | undefined = block.params.url
				// TODO: Implement caching for web_fetch
				const sharedMessageProps: ClineSayTool = {
					tool: "webFetch",
					path: this.removeClosingTag(block, "url", url),
					content: `Fetching URL: ${this.removeClosingTag(block, "url", url)}`,
				}

				try {
					if (block.partial) {
						const partialMessage = JSON.stringify({
							...sharedMessageProps,
							operationIsLocatedInWorkspace: false, // web_fetch is always external
						} satisfies ClineSayTool)

						// WebFetch is a read-only operation, generally safe.
						// Let's assume it follows similar auto-approval logic to read_file for now.
						// We might need a dedicated auto-approval setting for it later.
						if (this.shouldAutoApproveTool("web_fetch" as ToolUseName)) {
							this.removeLastPartialMessageIfExistsWithType("ask", "tool")
							await this.say("tool", partialMessage, undefined, undefined, block.partial)
						} else {
							this.removeLastPartialMessageIfExistsWithType("say", "tool")
							await this.ask("tool", partialMessage, block.partial).catch(() => {})
						}
						break
					} else {
						if (!url) {
							this.taskState.consecutiveMistakeCount++
							this.pushToolResult(await this.sayAndCreateMissingParamError("web_fetch", "url"), block)
							await this.saveCheckpoint()
							break
						}

						this.taskState.consecutiveMistakeCount = 0
						const completeMessage = JSON.stringify({
							...sharedMessageProps,
							operationIsLocatedInWorkspace: false,
						} satisfies ClineSayTool)

						if (this.shouldAutoApproveTool("web_fetch" as ToolUseName)) {
							this.removeLastPartialMessageIfExistsWithType("ask", "tool")
							await this.say("tool", completeMessage, undefined, undefined, false)
							this.taskState.consecutiveAutoApprovedRequestsCount++
							telemetryService.captureToolUsage(
								this.taskId,
								"web_fetch" as ToolUseName,
								this.api.getModel().id,
								true,
								true,
							)
						} else {
							showNotificationForApprovalIfAutoApprovalEnabled(
								`Cline wants to fetch content from ${url}`,
								this.autoApprovalSettings.enabled,
								this.autoApprovalSettings.enableNotifications,
							)
							this.removeLastPartialMessageIfExistsWithType("say", "tool")
							const didApprove = await this.askApproval("tool", block, completeMessage)
							if (!didApprove) {
								telemetryService.captureToolUsage(
									this.taskId,
									"web_fetch" as ToolUseName,
									this.api.getModel().id,
									false,
									false,
								)
								await this.saveCheckpoint()
								break
							}
							telemetryService.captureToolUsage(
								this.taskId,
								"web_fetch" as ToolUseName,
								this.api.getModel().id,
								false,
								true,
							)
						}

						// Fetch Markdown contentcc
						await this.urlContentFetcher.launchBrowser()
						const markdownContent = await this.urlContentFetcher.urlToMarkdown(url)
						await this.urlContentFetcher.closeBrowser()

						// TODO: Implement secondary AI call to process markdownContent with prompt
						// For now, returning markdown directly.
						// This will be a significant sub-task.
						// Placeholder for processed summary:
						const processedSummary = `Fetched Markdown for ${url}:\n\n${markdownContent}`

						this.pushToolResult(formatResponse.toolResult(processedSummary), block)
						await this.saveCheckpoint()
						break
					}
				} catch (error) {
					await this.urlContentFetcher.closeBrowser() // Ensure browser is closed on error
					await this.handleError("fetching web content", error, block)
					await this.saveCheckpoint()
					break
				}
			}
			case "plan_mode_respond": {
				const response: string | undefined = block.params.response
				const optionsRaw: string | undefined = block.params.options
				const sharedMessage = {
					response: this.removeClosingTag(block, "response", response),
					options: parsePartialArrayString(this.removeClosingTag(block, "options", optionsRaw)),
				} satisfies ClinePlanModeResponse
				try {
					if (block.partial) {
						await this.ask("plan_mode_respond", JSON.stringify(sharedMessage), block.partial).catch(() => {})
						break
					} else {
						if (!response) {
							this.taskState.consecutiveMistakeCount++
							this.pushToolResult(await this.sayAndCreateMissingParamError("plan_mode_respond", "response"), block)
							//
							break
						}
						this.taskState.consecutiveMistakeCount = 0

						// if (this.autoApprovalSettings.enabled && this.autoApprovalSettings.enableNotifications) {
						// 	showSystemNotification({
						// 		subtitle: "Cline has a response...",
						// 		message: response.replace(/\n/g, " "),
						// 	})
						// }

						// Store the number of options for telemetry
						const options = parsePartialArrayString(optionsRaw || "[]")

						this.taskState.isAwaitingPlanResponse = true
						let {
							text,
							images,
							files: planResponseFiles,
						} = await this.ask("plan_mode_respond", JSON.stringify(sharedMessage), false)
						this.taskState.isAwaitingPlanResponse = false

						// webview invoke sendMessage will send this marker in order to put webview into the proper state (responding to an ask) and as a flag to extension that the user switched to ACT mode.
						if (text === "PLAN_MODE_TOGGLE_RESPONSE") {
							text = ""
						}

						// Check if options contains the text response
						if (optionsRaw && text && parsePartialArrayString(optionsRaw).includes(text)) {
							// Valid option selected, don't show user message in UI
							// Update last followup message with selected option
							const lastPlanMessage = findLast(
								this.messageStateHandler.getClineMessages(),
								(m) => m.ask === "plan_mode_respond",
							)
							if (lastPlanMessage) {
								lastPlanMessage.text = JSON.stringify({
									...sharedMessage,
									selected: text,
								} satisfies ClinePlanModeResponse)
								await this.messageStateHandler.saveClineMessagesAndUpdateHistory()
							}
						} else {
							// Option not selected, send user feedback
							if (text || (images && images.length > 0) || (planResponseFiles && planResponseFiles.length > 0)) {
								telemetryService.captureOptionsIgnored(this.taskId, options.length, "plan")
								await this.say("user_feedback", text ?? "", images, planResponseFiles)
								await this.saveCheckpoint()
							}
						}

						let fileContentString = ""
						if (planResponseFiles && planResponseFiles.length > 0) {
							fileContentString = await processFilesIntoText(planResponseFiles)
						}

						if (this.taskState.didRespondToPlanAskBySwitchingMode) {
							this.pushToolResult(
								formatResponse.toolResult(
									`[The user has switched to ACT MODE, so you may now proceed with the task.]` +
										(text
											? `\n\nThe user also provided the following message when switching to ACT MODE:\n<user_message>\n${text}\n</user_message>`
											: ""),
									images,
									fileContentString,
								),
								block,
							)
						} else {
							// if we didn't switch to ACT MODE, then we can just send the user_feedback message
							this.pushToolResult(
								formatResponse.toolResult(`<user_message>\n${text}\n</user_message>`, images, fileContentString),
								block,
							)
						}

						//
						break
					}
				} catch (error) {
					await this.handleError("responding to inquiry", error, block)
					//
					break
				}
			}
			case "load_mcp_documentation": {
				try {
					if (block.partial) {
						// shouldn't happen
						break
					} else {
						await this.say("load_mcp_documentation", "", undefined, undefined, false)
						this.pushToolResult(await loadMcpDocumentation(this.mcpHub), block)
						break
					}
				} catch (error) {
					await this.handleError("loading MCP documentation", error, block)
					break
				}
			}
			case "attempt_completion": {
				const result: string | undefined = block.params.result
				const command: string | undefined = block.params.command

				const addNewChangesFlagToLastCompletionResultMessage = async () => {
					// Add newchanges flag if there are new changes to the workspace

					const hasNewChanges = await this.doesLatestTaskCompletionHaveNewChanges()

					const clineMessages = this.messageStateHandler.getClineMessages()

					const lastCompletionResultMessageIndex = findLastIndex(clineMessages, (m) => m.say === "completion_result")
					const lastCompletionResultMessage =
						lastCompletionResultMessageIndex !== -1 ? clineMessages[lastCompletionResultMessageIndex] : undefined
					if (
						lastCompletionResultMessage &&
						lastCompletionResultMessageIndex !== -1 &&
						hasNewChanges &&
						!lastCompletionResultMessage.text?.endsWith(COMPLETION_RESULT_CHANGES_FLAG)
					) {
						await this.messageStateHandler.updateClineMessage(lastCompletionResultMessageIndex, {
							text: lastCompletionResultMessage.text + COMPLETION_RESULT_CHANGES_FLAG,
						})
					}
				}

				try {
					const lastMessage = this.messageStateHandler.getClineMessages().at(-1)
					if (block.partial) {
						if (command) {
							// the attempt_completion text is done, now we're getting command
							// remove the previous partial attempt_completion ask, replace with say, post state to webview, then stream command

							// const secondLastMessage = this.clineMessages.at(-2)
							// NOTE: we do not want to auto approve a command run as part of the attempt_completion tool
							if (lastMessage && lastMessage.ask === "command") {
								// update command
								await this.ask("command", this.removeClosingTag(block, "command", command), block.partial).catch(
									() => {},
								)
							} else {
								// last message is completion_result
								// we have command string, which means we have the result as well, so finish it (doesn't have to exist yet)
								await this.say(
									"completion_result",
									this.removeClosingTag(block, "result", result),
									undefined,
									undefined,
									false,
								)
								await this.saveCheckpoint(true)
								await addNewChangesFlagToLastCompletionResultMessage()
								await this.ask("command", this.removeClosingTag(block, "command", command), block.partial).catch(
									() => {},
								)
							}
						} else {
							// no command, still outputting partial result
							await this.say(
								"completion_result",
								this.removeClosingTag(block, "result", result),
								undefined,
								undefined,
								block.partial,
							)
						}
						break
					} else {
						if (!result) {
							this.taskState.consecutiveMistakeCount++
							this.pushToolResult(await this.sayAndCreateMissingParamError("attempt_completion", "result"), block)
							break
						}
						this.taskState.consecutiveMistakeCount = 0

						if (this.autoApprovalSettings.enabled && this.autoApprovalSettings.enableNotifications) {
							showSystemNotification({
								subtitle: "Task Completed",
								message: result.replace(/\n/g, " "),
							})
						}

						let commandResult: ToolResponse | undefined
						if (command) {
							if (lastMessage && lastMessage.ask !== "command") {
								// haven't sent a command message yet so first send completion_result then command
								await this.say("completion_result", result, undefined, undefined, false)
								await this.saveCheckpoint(true)
								await addNewChangesFlagToLastCompletionResultMessage()
								telemetryService.captureTaskCompleted(this.taskId)
							} else {
								// we already sent a command message, meaning the complete completion message has also been sent
								await this.saveCheckpoint(true)
							}

							// complete command message
							const didApprove = await this.askApproval("command", block, command)
							if (!didApprove) {
								await this.saveCheckpoint()
								break
							}
							const [userRejected, execCommandResult] = await this.executeCommandTool(command!)
							if (userRejected) {
								this.taskState.didRejectTool = true
								this.pushToolResult(execCommandResult, block)
								await this.saveCheckpoint()
								break
							}
							// user didn't reject, but the command may have output
							commandResult = execCommandResult
						} else {
							await this.say("completion_result", result, undefined, undefined, false)
							await this.saveCheckpoint(true)
							await addNewChangesFlagToLastCompletionResultMessage()
							telemetryService.captureTaskCompleted(this.taskId)
						}

						// we already sent completion_result says, an empty string asks relinquishes control over button and field
						const { response, text, images, files: completionFiles } = await this.ask("completion_result", "", false)
						if (response === "yesButtonClicked") {
							this.pushToolResult("", block) // signals to recursive loop to stop (for now this never happens since yesButtonClicked will trigger a new task)
							break
						}
						await this.say("user_feedback", text ?? "", images, completionFiles)
						await this.saveCheckpoint()

						const toolResults: (Anthropic.TextBlockParam | Anthropic.ImageBlockParam)[] = []
						if (commandResult) {
							if (typeof commandResult === "string") {
								toolResults.push({
									type: "text",
									text: commandResult,
								})
							} else if (Array.isArray(commandResult)) {
								toolResults.push(...commandResult)
							}
						}
						toolResults.push({
							type: "text",
							text: `The user has provided feedback on the results. Consider their input to continue the task, and then attempt completion again.\n<feedback>\n${text}\n</feedback>`,
						})
						toolResults.push(...formatResponse.imageBlocks(images))
						this.taskState.userMessageContent.push({
							type: "text",
							text: `${this.toolDescription(block)} Result:`,
						})
						this.taskState.userMessageContent.push(...toolResults)

						let fileContentString = ""
						if (completionFiles && completionFiles.length > 0) {
							fileContentString = await processFilesIntoText(completionFiles)
						}

						if (fileContentString) {
							this.taskState.userMessageContent.push({
								type: "text",
								text: fileContentString,
							})
						}
						break
					}
				} catch (error) {
					await this.handleError("attempting completion", error, block)
					await this.saveCheckpoint()
					break
				}
			}
		}
	}
}<|MERGE_RESOLUTION|>--- conflicted
+++ resolved
@@ -50,16 +50,12 @@
 import { loadMcpDocumentation } from "../prompts/loadMcpDocumentation"
 import { formatResponse } from "../prompts/responses"
 import { ensureTaskDirectoryExists } from "../storage/disk"
-<<<<<<< HEAD
-=======
 import { CacheService } from "../storage/CacheService"
->>>>>>> 5f4700ce
 import { TaskState } from "./TaskState"
 import { MessageStateHandler } from "./message-state"
 import { AutoApprove } from "./tools/autoApprove"
 import { showNotificationForApprovalIfAutoApprovalEnabled } from "./utils"
 import { Mode } from "@shared/storage/types"
-import { getGlobalState } from "../storage/state"
 
 export class ToolExecutor {
 	private autoApprover: AutoApprove
