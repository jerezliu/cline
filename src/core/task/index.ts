--- conflicted
+++ resolved
@@ -1,52 +1,13 @@
+import * as path from "node:path"
 import { setTimeout as setTimeoutPromise } from "node:timers/promises"
 import type { Anthropic } from "@anthropic-ai/sdk"
 import { type ApiHandler, buildApiHandler } from "@api/index"
 import { AnthropicHandler } from "@api/providers/anthropic"
 import { ClineHandler } from "@api/providers/cline"
 import { OpenRouterHandler } from "@api/providers/openrouter"
-<<<<<<< HEAD
 import type { ApiStream } from "@api/transform/stream"
 import { parseAssistantMessageV2, parseAssistantMessageV3, type ToolUseName } from "@core/assistant-message"
 import { ContextManager } from "@core/context/context-management/ContextManager"
-=======
-import { ApiStream } from "@api/transform/stream"
-import { DIFF_VIEW_URI_SCHEME } from "@hosts/vscode/VscodeDiffViewProvider"
-import CheckpointTracker from "@integrations/checkpoints/CheckpointTracker"
-import { DiffViewProvider } from "@integrations/editor/DiffViewProvider"
-import { formatContentBlockToMarkdown } from "@integrations/misc/export-markdown"
-import { showSystemNotification } from "@integrations/notifications"
-import { TerminalManager } from "@integrations/terminal/TerminalManager"
-import { BrowserSession } from "@services/browser/BrowserSession"
-import { UrlContentFetcher } from "@services/browser/UrlContentFetcher"
-import { listFiles } from "@services/glob/list-files"
-import { Logger } from "@services/logging/Logger"
-import { telemetryService } from "@services/posthog/telemetry/TelemetryService"
-import { ApiConfiguration } from "@shared/api"
-import { findLast, findLastIndex } from "@shared/array"
-import { AutoApprovalSettings } from "@shared/AutoApprovalSettings"
-import { BrowserSettings } from "@shared/BrowserSettings"
-import { combineApiRequests } from "@shared/combineApiRequests"
-import { combineCommandSequences } from "@shared/combineCommandSequences"
-import { ClineApiReqCancelReason, ClineApiReqInfo, ClineAsk, ClineMessage, ClineSay } from "@shared/ExtensionMessage"
-import { getApiMetrics } from "@shared/getApiMetrics"
-import { HistoryItem } from "@shared/HistoryItem"
-import { DEFAULT_LANGUAGE_SETTINGS, getLanguageKey, LanguageDisplay } from "@shared/Languages"
-import { ClineAskResponse, ClineCheckpointRestore } from "@shared/WebviewMessage"
-import { getGitRemoteUrls } from "@utils/git"
-import { arePathsEqual, getDesktopDir } from "@utils/path"
-import cloneDeep from "clone-deep"
-import { execa } from "execa"
-import { setTimeout as setTimeoutPromise } from "node:timers/promises"
-import pTimeout from "p-timeout"
-import pWaitFor from "p-wait-for"
-import * as path from "path"
-import * as vscode from "vscode"
-
-import { HostProvider } from "@/hosts/host-provider"
-import { ClineErrorType } from "@/services/error/ClineError"
-import { ErrorService } from "@/services/error/ErrorService"
-import { parseAssistantMessageV2, parseAssistantMessageV3, ToolUseName } from "@core/assistant-message"
->>>>>>> 81564faa
 import {
 	checkIsAnthropicContextWindowError,
 	checkIsOpenRouterContextWindowError,
@@ -97,7 +58,6 @@
 import type { ApiConfiguration } from "@shared/api"
 import { findLast, findLastIndex } from "@shared/array"
 import type { BrowserSettings } from "@shared/BrowserSettings"
-import type { ChatSettings } from "@shared/ChatSettings"
 import { combineApiRequests } from "@shared/combineApiRequests"
 import { combineCommandSequences } from "@shared/combineCommandSequences"
 import type { ClineApiReqCancelReason, ClineApiReqInfo, ClineAsk, ClineMessage, ClineSay } from "@shared/ExtensionMessage"
@@ -105,6 +65,7 @@
 import type { HistoryItem } from "@shared/HistoryItem"
 import { DEFAULT_LANGUAGE_SETTINGS, getLanguageKey, type LanguageDisplay } from "@shared/Languages"
 import { convertClineMessageToProto } from "@shared/proto-conversions/cline-message"
+import type { Mode, OpenaiReasoningEffort } from "@shared/storage/types"
 import type { ClineAskResponse, ClineCheckpointRestore } from "@shared/WebviewMessage"
 import { getGitRemoteUrls } from "@utils/git"
 import { isClaude4ModelFamily, isGemini2dot5ModelFamily } from "@utils/model-utils"
@@ -113,7 +74,6 @@
 import { execa } from "execa"
 import pTimeout from "p-timeout"
 import pWaitFor from "p-wait-for"
-import * as path from "path"
 import * as vscode from "vscode"
 import { HostProvider } from "@/hosts/host-provider"
 import { ClineErrorType } from "@/services/error/ClineError"
@@ -126,11 +86,6 @@
 import { TaskState } from "./TaskState"
 import { ToolExecutor } from "./ToolExecutor"
 import { updateApiReqMsg } from "./utils"
-<<<<<<< HEAD
-=======
-import { Mode, OpenaiReasoningEffort } from "@shared/storage/types"
-import { ShowMessageType } from "@/shared/proto/index.host"
->>>>>>> 81564faa
 
 export const USE_EXPERIMENTAL_CLAUDE4_FEATURES = false
 
@@ -1704,24 +1659,10 @@
 		}
 	}
 
-<<<<<<< HEAD
-	private async migratePreferredLanguageToolSetting(): Promise<void> {
-		const config = vscode.workspace.getConfiguration("cline")
-		const preferredLanguage = config.get<LanguageDisplay>("preferredLanguage")
-		if (preferredLanguage !== undefined) {
-			this.chatSettings.preferredLanguage = preferredLanguage
-			// Remove from VSCode configuration
-			await config.update("preferredLanguage", undefined, true)
-		}
-	}
-
 	private async getCurrentProviderInfo(): Promise<{
 		modelId: string
 		providerId: string
 	}> {
-=======
-	private async getCurrentProviderInfo(): Promise<{ modelId: string; providerId: string }> {
->>>>>>> 81564faa
 		const modelId = this.api.getModel()?.id
 		const providerId =
 			this.mode === "plan"
