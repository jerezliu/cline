import axios from "axios"
import * as vscode from "vscode"
import { getNonce } from "./getNonce"

import { WebviewProviderType } from "@/shared/webview/types"
import { Controller } from "@core/controller/index"
import { CacheService } from "@core/storage/CacheService"
import { findLast } from "@shared/array"
import { readFile } from "fs/promises"
import path from "node:path"
import { v4 as uuidv4 } from "uuid"
import { Uri } from "vscode"
import { ExtensionMessage } from "@/shared/ExtensionMessage"
import { HostProvider } from "@/hosts/host-provider"
import { ShowMessageType } from "@/shared/proto/host/window"

export abstract class WebviewProvider {
	public static readonly sideBarId = "claude-dev.SidebarProvider" // used in package.json as the view's id. This value cannot be changed due to how vscode caches views based on their id, and updating the id would break existing instances of the extension.
	public static readonly tabPanelId = "claude-dev.TabPanelProvider"
	private static activeInstances: Set<WebviewProvider> = new Set()
	private static clientIdMap = new Map<WebviewProvider, string>()
	protected disposables: vscode.Disposable[] = []
	controller: Controller
	private clientId: string
	private cacheService: CacheService

	constructor(
		readonly context: vscode.ExtensionContext,

		private readonly providerType: WebviewProviderType,
	) {
		WebviewProvider.activeInstances.add(this)
		this.clientId = uuidv4()
		WebviewProvider.clientIdMap.set(this, this.clientId)
<<<<<<< HEAD

		// Create and initialize cache service
		this.cacheService = new CacheService(context)

		// Create controller with cache service
		this.controller = new Controller(
			context,
			outputChannel,
			(message) => this.postMessageToWebview(message),
			this.clientId,
			this.cacheService,
		)

		// Initialize cache service asynchronously - critical for extension functionality
		this.cacheService.initialize().catch((error) => {
			console.error("CRITICAL: Failed to initialize CacheService - extension may not function properly:", error)
		})
=======
		this.controller = new Controller(context, (message) => this.postMessageToWebview(message), this.clientId)
>>>>>>> b4b7512d
	}

	// Add a method to get the client ID
	public getClientId(): string {
		return this.clientId
	}

	// Add a static method to get the client ID for a specific instance
	public static getClientIdForInstance(instance: WebviewProvider): string | undefined {
		return WebviewProvider.clientIdMap.get(instance)
	}

	async dispose() {
		while (this.disposables.length) {
			const x = this.disposables.pop()
			if (x) {
				x.dispose()
			}
		}
		await this.controller.dispose()
		WebviewProvider.activeInstances.delete(this)
		// Remove from client ID map
		WebviewProvider.clientIdMap.delete(this)
	}

	public static getVisibleInstance(): WebviewProvider | undefined {
		return findLast(Array.from(this.activeInstances), (instance) => instance.isVisible() === true)
	}

	public static getActiveInstance(): WebviewProvider | undefined {
		return Array.from(this.activeInstances).find((instance) => {
			if (
				instance.getWebview() &&
				instance.getWebview().viewType === "claude-dev.TabPanelProvider" &&
				"active" in instance.getWebview()
			) {
				return instance.getWebview().active === true
			}
			return false
		})
	}

	public static getAllInstances(): WebviewProvider[] {
		return Array.from(this.activeInstances)
	}

	public static getSidebarInstance() {
		return Array.from(this.activeInstances).find(
			(instance) => instance.getWebview() && "onDidChangeVisibility" in instance.getWebview(),
		)
	}

	public static getTabInstances(): WebviewProvider[] {
		return Array.from(this.activeInstances).filter(
			(instance) => instance.getWebview() && "onDidChangeViewState" in instance.getWebview(),
		)
	}

	public static async disposeAllInstances() {
		const instances = Array.from(this.activeInstances)
		for (const instance of instances) {
			await instance.dispose()
		}
	}

	/**
	 * Initializes and sets up the webview when it's first created.
	 *
	 * @param webviewView - The webview view or panel instance to be resolved
	 * @returns A promise that resolves when the webview has been fully initialized
	 */
	abstract resolveWebviewView(webviewView: vscode.WebviewView | vscode.WebviewPanel): Promise<void>

	/**
	 * Sends a message from the extension to the webview.
	 *
	 * @param message - The message to send to the webview
	 * @returns A thenable that resolves to a boolean indicating success, or undefined if the webview is not available
	 */
	abstract postMessageToWebview(message: ExtensionMessage): Thenable<boolean> | undefined

	/**
	 * Gets the current webview instance.
	 *
	 * @returns The webview instance (WebviewView, WebviewPanel, or similar)
	 */
	abstract getWebview(): any

	/**
	 * Converts a local URI to a webview URI that can be used within the webview.
	 *
	 * @param uri - The local URI to convert
	 * @returns A URI that can be used within the webview
	 */
	abstract getWebviewUri(uri: Uri): Uri

	/**
	 * Gets the Content Security Policy source for the webview.
	 *
	 * @returns The CSP source string to be used in the webview's Content-Security-Policy
	 */
	abstract getCspSource(): string

	/**
	 * Checks if the webview is currently visible to the user.
	 *
	 * @returns True if the webview is visible, false otherwise
	 */
	abstract isVisible(): boolean

	/**
	 * Defines and returns the HTML that should be rendered within the webview panel.
	 *
	 * @remarks This is also the place where references to the React webview build files
	 * are created and inserted into the webview HTML.
	 *
	 * @param webview A reference to the extension webview
	 * @param extensionUri The URI of the directory containing the extension
	 * @returns A template string literal containing the HTML that should be
	 * rendered within the webview panel
	 */
	public getHtmlContent(): string {
		// Get the local path to main script run in the webview,
		// then convert it to a uri we can use in the webview.

		// The CSS file from the React build output
		const stylesUri = this.getExtensionUri("webview-ui", "build", "assets", "index.css")
		// The JS file from the React build output
		const scriptUri = this.getExtensionUri("webview-ui", "build", "assets", "index.js")

		// The codicon font from the React build output
		// https://github.com/microsoft/vscode-extension-samples/blob/main/webview-codicons-sample/src/extension.ts
		// we installed this package in the extension so that we can access it how its intended from the extension (the font file is likely bundled in vscode), and we just import the css fileinto our react app we don't have access to it
		// don't forget to add font-src ${webview.cspSource};
		const codiconsUri = this.getExtensionUri("node_modules", "@vscode", "codicons", "dist", "codicon.css")

		// const scriptUri = webview.asWebviewUri(vscode.Uri.joinPath(this._extensionUri, "assets", "main.js"))

		// const styleResetUri = webview.asWebviewUri(vscode.Uri.joinPath(this._extensionUri, "assets", "reset.css"))
		// const styleVSCodeUri = webview.asWebviewUri(vscode.Uri.joinPath(this._extensionUri, "assets", "vscode.css"))

		// // Same for stylesheet
		// const stylesheetUri = webview.asWebviewUri(vscode.Uri.joinPath(this._extensionUri, "assets", "main.css"))

		// Use a nonce to only allow a specific script to be run.
		/*
				content security policy of your webview to only allow scripts that have a specific nonce
				create a content security policy meta tag so that only loading scripts with a nonce is allowed
				As your extension grows you will likely want to add custom styles, fonts, and/or images to your webview. If you do, you will need to update the content security policy meta tag to explicitly allow for these resources. E.g.
								<meta http-equiv="Content-Security-Policy" content="default-src 'none'; style-src ${webview.cspSource}; font-src ${webview.cspSource}; img-src ${webview.cspSource} https:; script-src 'nonce-${nonce}';">
		- 'unsafe-inline' is required for styles due to vscode-webview-toolkit's dynamic style injection
		- since we pass base64 images to the webview, we need to specify img-src ${webview.cspSource} data:;

				in meta tag we add nonce attribute: A cryptographic nonce (only used once) to allow scripts. The server must generate a unique nonce value each time it transmits a policy. It is critical to provide a nonce that cannot be guessed as bypassing a resource's policy is otherwise trivial.
				*/
		const nonce = getNonce()

		// Tip: Install the es6-string-html VS Code extension to enable code highlighting below
		return /*html*/ `
			<!DOCTYPE html>
			<html lang="en">
				<head>
				<meta charset="utf-8">
				<meta name="viewport" content="width=device-width,initial-scale=1,shrink-to-fit=no">
				<meta name="theme-color" content="#000000">
				<link rel="stylesheet" type="text/css" href="${stylesUri}">
				<link href="${codiconsUri}" rel="stylesheet" />
				<meta http-equiv="Content-Security-Policy" content="default-src 'none';
					connect-src https://*.posthog.com https://*.cline.bot https://*.firebaseauth.com https://*.firebaseio.com https://*.googleapis.com https://*.firebase.com; 
					font-src ${this.getCspSource()} data:; 
					style-src ${this.getCspSource()} 'unsafe-inline'; 
					img-src ${this.getCspSource()} https: data:; 
					script-src 'nonce-${nonce}' 'unsafe-eval';">
				<title>Cline</title>
			</head>
			<body>
				<noscript>You need to enable JavaScript to run this app.</noscript>
				<div id="root"></div>
				 <script type="text/javascript" nonce="${nonce}">
                    // Inject the provider type
                    window.WEBVIEW_PROVIDER_TYPE = ${JSON.stringify(this.providerType)};
                    
                    // Inject the client ID
                    window.clineClientId = "${this.clientId}";
                </script>
				<script type="module" nonce="${nonce}" src="${scriptUri}"></script>
			</body>
		</html>
		`
	}

	/**
	 * Reads the Vite dev server port from the generated port file to avoid conflicts
	 * Returns a Promise that resolves to the port number
	 * If the file doesn't exist or can't be read, it resolves to the default port
	 */
	private getDevServerPort(): Promise<number> {
		const DEFAULT_PORT = 25463

		const portFilePath = path.join(__dirname, "..", "webview-ui", ".vite-port")

		return readFile(portFilePath, "utf8")
			.then((portFile) => {
				const port = parseInt(portFile.trim()) || DEFAULT_PORT
				console.info(`[getDevServerPort] Using dev server port ${port} from .vite-port file`)

				return port
			})
			.catch((err) => {
				console.warn(
					`[getDevServerPort] Port file not found or couldn't be read at ${portFilePath}, using default port: ${DEFAULT_PORT}`,
				)
				return DEFAULT_PORT
			})
	}

	/**
	 * Connects to the local Vite dev server to allow HMR, with fallback to the bundled assets
	 *
	 * @param webview A reference to the extension webview
	 * @returns A template string literal containing the HTML that should be
	 * rendered within the webview panel
	 */
	protected async getHMRHtmlContent(): Promise<string> {
		const localPort = await this.getDevServerPort()
		const localServerUrl = `localhost:${localPort}`

		// Check if local dev server is running.
		try {
			await axios.get(`http://${localServerUrl}`)
		} catch (error) {
			// Only show the error message if not in development mode.
			if (!process.env.IS_DEV) {
				HostProvider.window.showMessage({
					type: ShowMessageType.ERROR,
					message:
						"Cline: Local webview dev server is not running, HMR will not work. Please run 'npm run dev:webview' before launching the extension to enable HMR. Using bundled assets.",
				})
			}

			return this.getHtmlContent()
		}

		const nonce = getNonce()
		const stylesUri = this.getExtensionUri("webview-ui", "build", "assets", "index.css")
		const codiconsUri = this.getExtensionUri("node_modules", "@vscode", "codicons", "dist", "codicon.css")

		const scriptEntrypoint = "src/main.tsx"
		const scriptUri = `http://${localServerUrl}/${scriptEntrypoint}`

		const reactRefresh = /*html*/ `
			<script nonce="${nonce}" type="module">
				import RefreshRuntime from "http://${localServerUrl}/@react-refresh"
				RefreshRuntime.injectIntoGlobalHook(window)
				window.$RefreshReg$ = () => {}
				window.$RefreshSig$ = () => (type) => type
				window.__vite_plugin_react_preamble_installed__ = true
			</script>
		`

		const csp = [
			"default-src 'none'",
			`font-src ${this.getCspSource()}`,
			`style-src ${this.getCspSource()} 'unsafe-inline' https://* http://${localServerUrl} http://0.0.0.0:${localPort}`,
			`img-src ${this.getCspSource()} https: data:`,
			`script-src 'unsafe-eval' https://* http://${localServerUrl} http://0.0.0.0:${localPort} 'nonce-${nonce}'`,
			`connect-src https://* ws://${localServerUrl} ws://0.0.0.0:${localPort} http://${localServerUrl} http://0.0.0.0:${localPort}`,
		]

		return /*html*/ `
			<!DOCTYPE html>
			<html lang="en">
				<head>
					<script src="http://localhost:8097"></script> 
					<meta charset="utf-8">
					<meta name="viewport" content="width=device-width,initial-scale=1,shrink-to-fit=no">
					<meta http-equiv="Content-Security-Policy" content="${csp.join("; ")}">
					<link rel="stylesheet" type="text/css" href="${stylesUri}">
					<link href="${codiconsUri}" rel="stylesheet" />
					<title>Cline</title>
				</head>
				<body>
					<div id="root"></div>
					<script type="text/javascript" nonce="${nonce}">
						// Inject the provider type
						window.WEBVIEW_PROVIDER_TYPE = ${JSON.stringify(this.providerType)};
						
						// Inject the client ID
						window.clineClientId = "${this.clientId}";
					</script>
					${reactRefresh}
					<script type="module" src="${scriptUri}"></script>
				</body>
			</html>
		`
	}
	/**
	 * A helper function which will get the webview URI of a given file or resource in the extension directory.
	 *
	 * @remarks This URI can be used within a webview's HTML as a link to the
	 * given file/resource.
	 *
	 * @param pathList An array of strings representing the path to a file/resource in the extension directory.
	 * @returns A URI pointing to the file/resource
	 */
	private getExtensionUri(...pathList: string[]): Uri {
		if (!this.getWebview()) {
			throw Error("webview is not initialized.")
		}
		return this.getWebviewUri(Uri.joinPath(this.context.extensionUri, ...pathList))
	}
}<|MERGE_RESOLUTION|>--- conflicted
+++ resolved
@@ -32,7 +32,6 @@
 		WebviewProvider.activeInstances.add(this)
 		this.clientId = uuidv4()
 		WebviewProvider.clientIdMap.set(this, this.clientId)
-<<<<<<< HEAD
 
 		// Create and initialize cache service
 		this.cacheService = new CacheService(context)
@@ -40,7 +39,6 @@
 		// Create controller with cache service
 		this.controller = new Controller(
 			context,
-			outputChannel,
 			(message) => this.postMessageToWebview(message),
 			this.clientId,
 			this.cacheService,
@@ -50,9 +48,6 @@
 		this.cacheService.initialize().catch((error) => {
 			console.error("CRITICAL: Failed to initialize CacheService - extension may not function properly:", error)
 		})
-=======
-		this.controller = new Controller(context, (message) => this.postMessageToWebview(message), this.clientId)
->>>>>>> b4b7512d
 	}
 
 	// Add a method to get the client ID
