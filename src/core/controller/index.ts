import { Anthropic } from "@anthropic-ai/sdk"
import axios from "axios"
import { v4 as uuidv4 } from "uuid"
import fs from "fs/promises"
import { setTimeout as setTimeoutPromise } from "node:timers/promises"
import pWaitFor from "p-wait-for"
import * as path from "path"
import * as vscode from "vscode"
import { handleGrpcRequest, handleGrpcRequestCancel } from "./grpc-handler"
import { buildApiHandler } from "@api/index"
import { cleanupLegacyCheckpoints } from "@integrations/checkpoints/CheckpointMigration"
import { downloadTask } from "@integrations/misc/export-markdown"
import WorkspaceTracker from "@integrations/workspace/WorkspaceTracker"
import { ClineAccountService } from "@services/account/ClineAccountService"
import { McpHub } from "@services/mcp/McpHub"
import { telemetryService } from "@/services/posthog/telemetry/TelemetryService"
import { ApiProvider, ModelInfo } from "@shared/api"
import { ChatContent } from "@shared/ChatContent"
import { ChatSettings } from "@shared/ChatSettings"
import { ExtensionMessage, ExtensionState, Platform } from "@shared/ExtensionMessage"
import { HistoryItem } from "@shared/HistoryItem"
import { McpMarketplaceCatalog } from "@shared/mcp"
import { TelemetrySetting } from "@shared/TelemetrySetting"
import { WebviewMessage } from "@shared/WebviewMessage"
import { fileExistsAtPath } from "@utils/fs"
import { getWorkingState } from "@utils/git"
import { extractCommitMessage } from "@integrations/git/commit-message-generator"
import { ensureMcpServersDirectoryExists, ensureSettingsDirectoryExists, GlobalFileNames } from "../storage/disk"
import {
	getAllExtensionState,
	getGlobalState,
	getSecret,
	getWorkspaceState,
	storeSecret,
	updateApiConfiguration,
	updateGlobalState,
	updateWorkspaceState,
} from "../storage/state"
import { Task } from "../task"
import { ClineRulesToggles } from "@shared/cline-rules"
import { sendStateUpdate } from "./state/subscribeToState"
import { sendAddToInputEvent } from "./ui/subscribeToAddToInput"
import { sendAuthCallbackEvent } from "./account/subscribeToAuthCallback"
import { sendMcpMarketplaceCatalogEvent } from "./mcp/subscribeToMcpMarketplaceCatalog"
import { sendRelinquishControlEvent } from "./ui/subscribeToRelinquishControl"

/*
https://github.com/microsoft/vscode-webview-ui-toolkit-samples/blob/main/default/weather-webview/src/providers/WeatherViewProvider.ts

https://github.com/KumarVariable/vscode-extension-sidebar-html/blob/master/src/customSidebarViewProvider.ts
*/

export class Controller {
	readonly id: string = uuidv4()
	private postMessage: (message: ExtensionMessage) => Thenable<boolean> | undefined

	private disposables: vscode.Disposable[] = []
	task?: Task
	workspaceTracker: WorkspaceTracker
	mcpHub: McpHub
	accountService: ClineAccountService
	latestAnnouncementId = "may-22-2025_16:11:00" // update to some unique identifier when we add a new announcement

	constructor(
		readonly context: vscode.ExtensionContext,
		private readonly outputChannel: vscode.OutputChannel,
		postMessage: (message: ExtensionMessage) => Thenable<boolean> | undefined,
	) {
		this.outputChannel.appendLine("ClineProvider instantiated")
		this.postMessage = postMessage

		this.workspaceTracker = new WorkspaceTracker()
		this.mcpHub = new McpHub(
			() => ensureMcpServersDirectoryExists(),
			() => ensureSettingsDirectoryExists(this.context),
			(msg) => this.postMessageToWebview(msg),
			this.context.extension?.packageJSON?.version ?? "1.0.0",
		)
		this.accountService = new ClineAccountService(
			(msg) => this.postMessageToWebview(msg),
			async () => {
				const { apiConfiguration } = await this.getStateToPostToWebview()
				return apiConfiguration?.clineApiKey
			},
		)

		// Clean up legacy checkpoints
		cleanupLegacyCheckpoints(this.context.globalStorageUri.fsPath, this.outputChannel).catch((error) => {
			console.error("Failed to cleanup legacy checkpoints:", error)
		})
	}

	/*
	VSCode extensions use the disposable pattern to clean up resources when the sidebar/editor tab is closed by the user or system. This applies to event listening, commands, interacting with the UI, etc.
	- https://vscode-docs.readthedocs.io/en/stable/extensions/patterns-and-principles/
	- https://github.com/microsoft/vscode-extension-samples/blob/main/webview-sample/src/extension.ts
	*/
	async dispose() {
		await this.clearTask()
		while (this.disposables.length) {
			const x = this.disposables.pop()
			if (x) {
				x.dispose()
			}
		}
		this.workspaceTracker.dispose()
		this.mcpHub.dispose()

		console.error("Controller disposed")
	}

	// Auth methods
	async handleSignOut() {
		try {
			await storeSecret(this.context, "clineApiKey", undefined)
			await updateGlobalState(this.context, "userInfo", undefined)
			await updateWorkspaceState(this.context, "apiProvider", "openrouter")
			await this.postStateToWebview()
			vscode.window.showInformationMessage("Successfully logged out of Cline")
		} catch (error) {
			vscode.window.showErrorMessage("Logout failed")
		}
	}

	async setUserInfo(info?: { displayName: string | null; email: string | null; photoURL: string | null }) {
		await updateGlobalState(this.context, "userInfo", info)
	}

	async initTask(task?: string, images?: string[], files?: string[], historyItem?: HistoryItem) {
		await this.clearTask() // ensures that an existing task doesn't exist before starting a new one, although this shouldn't be possible since user must clear task before starting a new one
		const {
			apiConfiguration,
			autoApprovalSettings,
			browserSettings,
			chatSettings,
			shellIntegrationTimeout,
			terminalReuseEnabled,
			terminalOutputLineLimit,
			defaultTerminalProfile,
			enableCheckpointsSetting,
			isNewUser,
			taskHistory,
		} = await getAllExtensionState(this.context)

		const NEW_USER_TASK_COUNT_THRESHOLD = 10

		// Check if the user has completed enough tasks to no longer be considered a "new user"
		if (isNewUser && !historyItem && taskHistory && taskHistory.length >= NEW_USER_TASK_COUNT_THRESHOLD) {
			await updateGlobalState(this.context, "isNewUser", false)
			await this.postStateToWebview()
		}

		if (autoApprovalSettings) {
			const updatedAutoApprovalSettings = {
				...autoApprovalSettings,
				version: (autoApprovalSettings.version ?? 1) + 1,
			}
			await updateGlobalState(this.context, "autoApprovalSettings", updatedAutoApprovalSettings)
		}
		this.task = new Task(
			this.context,
			this.mcpHub,
			this.workspaceTracker,
			(historyItem) => this.updateTaskHistory(historyItem),
			() => this.postStateToWebview(),
			(message) => this.postMessageToWebview(message),
			(taskId) => this.reinitExistingTaskFromId(taskId),
			() => this.cancelTask(),
			apiConfiguration,
			autoApprovalSettings,
			browserSettings,
			chatSettings,
			shellIntegrationTimeout,
			terminalReuseEnabled ?? true,
			terminalOutputLineLimit ?? 500,
			defaultTerminalProfile ?? "default",
			enableCheckpointsSetting ?? true,
			task,
			images,
			files,
			historyItem,
		)
	}

	async reinitExistingTaskFromId(taskId: string) {
		const history = await this.getTaskWithId(taskId)
		if (history) {
			await this.initTask(undefined, undefined, undefined, history.historyItem)
		}
	}

	// Send any JSON serializable data to the react app
	async postMessageToWebview(message: ExtensionMessage) {
		await this.postMessage(message)
	}

	/**
	 * Sets up an event listener to listen for messages passed from the webview context and
	 * executes code based on the message that is received.
	 *
	 * @param webview A reference to the extension webview
	 */
	async handleWebviewMessage(message: WebviewMessage) {
		switch (message.type) {
			case "authStateChanged":
				await this.setUserInfo(message.user || undefined)
				await this.postStateToWebview()
				break

			case "fetchUserCreditsData": {
				await this.fetchUserCreditsData()
				break
			}
			case "fetchMcpMarketplace": {
				await this.fetchMcpMarketplace(message.bool)
				break
			}

			// telemetry
			case "telemetrySetting": {
				if (message.telemetrySetting) {
					await this.updateTelemetrySetting(message.telemetrySetting)
				}
				await this.postStateToWebview()
				break
			}

			case "clearAllTaskHistory": {
				const answer = await vscode.window.showWarningMessage(
					"What would you like to delete?",
					{ modal: true },
					"Delete All Except Favorites",
					"Delete Everything",
					"Cancel",
				)

				if (answer === "Delete All Except Favorites") {
					await this.deleteNonFavoriteTaskHistory()
					await this.postStateToWebview()
				} else if (answer === "Delete Everything") {
					await this.deleteAllTaskHistory()
					await this.postStateToWebview()
				}
				sendRelinquishControlEvent()
				break
			}
			case "grpc_request": {
				if (message.grpc_request) {
					await handleGrpcRequest(this, message.grpc_request)
				}
				break
			}
			case "grpc_request_cancel": {
				if (message.grpc_request_cancel) {
					await handleGrpcRequestCancel(this, message.grpc_request_cancel)
				}
				break
			}

			// Add more switch case statements here as more webview message commands
			// are created within the webview context (i.e. inside media/main.js)
		}
	}

	async updateTelemetrySetting(telemetrySetting: TelemetrySetting) {
		await updateGlobalState(this.context, "telemetrySetting", telemetrySetting)
		const isOptedIn = telemetrySetting !== "disabled"
		telemetryService.updateTelemetryState(isOptedIn)
	}

	async togglePlanActModeWithChatSettings(chatSettings: ChatSettings, chatContent?: ChatContent) {
		const didSwitchToActMode = chatSettings.mode === "act"

		// Capture mode switch telemetry | Capture regardless of if we know the taskId
		telemetryService.captureModeSwitch(this.task?.taskId ?? "0", chatSettings.mode)

		// Get previous model info that we will revert to after saving current mode api info
		const {
			apiConfiguration,
			previousModeApiProvider: newApiProvider,
			previousModeModelId: newModelId,
			previousModeModelInfo: newModelInfo,
			previousModeVsCodeLmModelSelector: newVsCodeLmModelSelector,
			previousModeThinkingBudgetTokens: newThinkingBudgetTokens,
			previousModeReasoningEffort: newReasoningEffort,
			previousModeAwsBedrockCustomSelected: newAwsBedrockCustomSelected,
			previousModeAwsBedrockCustomModelBaseId: newAwsBedrockCustomModelBaseId,
			previousModeSapAiCoreClientId: newSapAiCoreClientId,
			previousModeSapAiCoreClientSecret: newSapAiCoreClientSecret,
			previousModeSapAiCoreBaseUrl: newSapAiCoreBaseUrl,
			previousModeSapAiCoreTokenUrl: newSapAiCoreTokenUrl,
			previousModeSapAiCoreResourceGroup: newSapAiResourceGroup,
			previousModeSapAiCoreModelId: newSapAiCoreModelId,
			planActSeparateModelsSetting,
		} = await getAllExtensionState(this.context)

		const shouldSwitchModel = planActSeparateModelsSetting === true

		if (shouldSwitchModel) {
			// Save the last model used in this mode
			await updateWorkspaceState(this.context, "previousModeApiProvider", apiConfiguration.apiProvider)
			await updateWorkspaceState(this.context, "previousModeThinkingBudgetTokens", apiConfiguration.thinkingBudgetTokens)
			await updateWorkspaceState(this.context, "previousModeReasoningEffort", apiConfiguration.reasoningEffort)
			switch (apiConfiguration.apiProvider) {
				case "anthropic":
				case "vertex":
				case "gemini":
				case "asksage":
				case "openai-native":
				case "qwen":
				case "deepseek":
				case "xai":
					await updateWorkspaceState(this.context, "previousModeModelId", apiConfiguration.apiModelId)
					break
				case "bedrock":
					await updateWorkspaceState(this.context, "previousModeModelId", apiConfiguration.apiModelId)
					await updateWorkspaceState(
						this.context,
						"previousModeAwsBedrockCustomSelected",
						apiConfiguration.awsBedrockCustomSelected,
					)
					await updateWorkspaceState(
						this.context,
						"previousModeAwsBedrockCustomModelBaseId",
						apiConfiguration.awsBedrockCustomModelBaseId,
					)
					break
				case "openrouter":
				case "cline":
					await updateWorkspaceState(this.context, "previousModeModelId", apiConfiguration.openRouterModelId)
					await updateWorkspaceState(this.context, "previousModeModelInfo", apiConfiguration.openRouterModelInfo)
					break
				case "vscode-lm":
					// Important we don't set modelId to this, as it's an object not string (webview expects model id to be a string)
					await updateWorkspaceState(
						this.context,
						"previousModeVsCodeLmModelSelector",
						apiConfiguration.vsCodeLmModelSelector,
					)
					break
				case "openai":
					await updateWorkspaceState(this.context, "previousModeModelId", apiConfiguration.openAiModelId)
					await updateWorkspaceState(this.context, "previousModeModelInfo", apiConfiguration.openAiModelInfo)
					break
				case "ollama":
					await updateWorkspaceState(this.context, "previousModeModelId", apiConfiguration.ollamaModelId)
					break
				case "lmstudio":
					await updateWorkspaceState(this.context, "previousModeModelId", apiConfiguration.lmStudioModelId)
					break
				case "litellm":
					await updateWorkspaceState(this.context, "previousModeModelId", apiConfiguration.liteLlmModelId)
					await updateWorkspaceState(this.context, "previousModeModelInfo", apiConfiguration.liteLlmModelInfo)
					break
				case "requesty":
					await updateWorkspaceState(this.context, "previousModeModelId", apiConfiguration.requestyModelId)
					await updateWorkspaceState(this.context, "previousModeModelInfo", apiConfiguration.requestyModelInfo)
					break
				case "sapaicore":
					await updateWorkspaceState(this.context, "previousModeModelId", apiConfiguration.apiModelId)
					await updateWorkspaceState(this.context, "previousModeSapAiCoreClientId", apiConfiguration.sapAiCoreClientId)
					await updateWorkspaceState(
						this.context,
						"previousModeSapAiCoreClientSecret",
						apiConfiguration.sapAiCoreClientSecret,
					)
					await updateWorkspaceState(this.context, "previousModeSapAiCoreBaseUrl", apiConfiguration.sapAiCoreBaseUrl)
					await updateWorkspaceState(this.context, "previousModeSapAiCoreTokenUrl", apiConfiguration.sapAiCoreTokenUrl)
					await updateWorkspaceState(
						this.context,
						"previousModeSapAiCoreResourceGroup",
						apiConfiguration.sapAiResourceGroup,
					)
					await updateWorkspaceState(this.context, "previousModeSapAiCoreModelId", apiConfiguration.sapAiCoreModelId)
					break
			}

			// Restore the model used in previous mode
			if (
				newApiProvider ||
				newModelId ||
				newThinkingBudgetTokens !== undefined ||
				newReasoningEffort ||
				newVsCodeLmModelSelector
			) {
				await updateWorkspaceState(this.context, "apiProvider", newApiProvider)
				await updateWorkspaceState(this.context, "thinkingBudgetTokens", newThinkingBudgetTokens)
				await updateWorkspaceState(this.context, "reasoningEffort", newReasoningEffort)
				switch (newApiProvider) {
					case "anthropic":
					case "vertex":
					case "gemini":
					case "asksage":
					case "openai-native":
					case "qwen":
					case "deepseek":
					case "xai":
						await updateWorkspaceState(this.context, "apiModelId", newModelId)
						break
					case "bedrock":
						await updateWorkspaceState(this.context, "apiModelId", newModelId)
						await updateWorkspaceState(this.context, "awsBedrockCustomSelected", newAwsBedrockCustomSelected)
						await updateWorkspaceState(this.context, "awsBedrockCustomModelBaseId", newAwsBedrockCustomModelBaseId)
						break
					case "openrouter":
					case "cline":
						await updateWorkspaceState(this.context, "openRouterModelId", newModelId)
						await updateWorkspaceState(this.context, "openRouterModelInfo", newModelInfo)
						break
					case "vscode-lm":
						await updateWorkspaceState(this.context, "vsCodeLmModelSelector", newVsCodeLmModelSelector)
						break
					case "openai":
						await updateWorkspaceState(this.context, "openAiModelId", newModelId)
						await updateWorkspaceState(this.context, "openAiModelInfo", newModelInfo)
						break
					case "ollama":
						await updateWorkspaceState(this.context, "ollamaModelId", newModelId)
						break
					case "lmstudio":
						await updateWorkspaceState(this.context, "lmStudioModelId", newModelId)
						break
					case "litellm":
						await updateWorkspaceState(this.context, "liteLlmModelId", newModelId)
						await updateWorkspaceState(this.context, "liteLlmModelInfo", newModelInfo)
						break
					case "requesty":
						await updateWorkspaceState(this.context, "requestyModelId", newModelId)
						await updateWorkspaceState(this.context, "requestyModelInfo", newModelInfo)
						break
					case "sapaicore":
						await updateWorkspaceState(this.context, "apiModelId", newModelId)
						break
				}

				if (this.task) {
					const { apiConfiguration: updatedApiConfiguration } = await getAllExtensionState(this.context)
					this.task.api = buildApiHandler(updatedApiConfiguration)
				}
			}
		}

		await updateWorkspaceState(this.context, "chatSettings", chatSettings)
		await this.postStateToWebview()

		if (this.task) {
			this.task.chatSettings = chatSettings
			if (this.task.taskState.isAwaitingPlanResponse && didSwitchToActMode) {
				this.task.taskState.didRespondToPlanAskBySwitchingMode = true
				// Use chatContent if provided, otherwise use default message
				await this.task.handleWebviewAskResponse(
					"messageResponse",
					chatContent?.message || "PLAN_MODE_TOGGLE_RESPONSE",
					chatContent?.images || [],
					chatContent?.files || [],
				)
			} else {
				this.cancelTask()
			}
		}
	}

	async cancelTask() {
		if (this.task) {
			const { historyItem } = await this.getTaskWithId(this.task.taskId)
			try {
				await this.task.abortTask()
			} catch (error) {
				console.error("Failed to abort task", error)
			}
			await pWaitFor(
				() =>
					this.task === undefined ||
					this.task.taskState.isStreaming === false ||
					this.task.taskState.didFinishAbortingStream ||
					this.task.taskState.isWaitingForFirstChunk, // if only first chunk is processed, then there's no need to wait for graceful abort (closes edits, browser, etc)
				{
					timeout: 3_000,
				},
			).catch(() => {
				console.error("Failed to abort task")
			})
			if (this.task) {
				// 'abandoned' will prevent this cline instance from affecting future cline instance gui. this may happen if its hanging on a streaming request
				this.task.taskState.abandoned = true
			}
			await this.initTask(undefined, undefined, undefined, historyItem) // clears task again, so we need to abortTask manually above
			// await this.postStateToWebview() // new Cline instance will post state when it's ready. having this here sent an empty messages array to webview leading to virtuoso having to reload the entire list
		}
	}

	// Account

	async fetchUserCreditsData() {
		try {
			await Promise.all([
				this.accountService?.fetchBalance(),
				this.accountService?.fetchUsageTransactions(),
				this.accountService?.fetchPaymentTransactions(),
			])
		} catch (error) {
			console.error("Failed to fetch user credits data:", error)
		}
	}

	// Auth

	public async validateAuthState(state: string | null): Promise<boolean> {
		const storedNonce = await getSecret(this.context, "authNonce")
		if (!state || state !== storedNonce) {
			return false
		}
		await storeSecret(this.context, "authNonce", undefined) // Clear after use
		return true
	}

	async handleAuthCallback(customToken: string, apiKey: string) {
		try {
			// Store API key for API calls
			await storeSecret(this.context, "clineApiKey", apiKey)

			// Send custom token to webview for Firebase auth
			await sendAuthCallbackEvent(customToken)

			const clineProvider: ApiProvider = "cline"
			await updateWorkspaceState(this.context, "apiProvider", clineProvider)

			// Update API configuration with the new provider and API key
			const { apiConfiguration } = await getAllExtensionState(this.context)
			const updatedConfig = {
				...apiConfiguration,
				apiProvider: clineProvider,
				clineApiKey: apiKey,
			}

			if (this.task) {
				this.task.api = buildApiHandler(updatedConfig)
			}

			await this.postStateToWebview()
			// vscode.window.showInformationMessage("Successfully logged in to Cline")
		} catch (error) {
			console.error("Failed to handle auth callback:", error)
			vscode.window.showErrorMessage("Failed to log in to Cline")
			// Even on login failure, we preserve any existing tokens
			// Only clear tokens on explicit logout
		}
	}

	// MCP Marketplace

	private async fetchMcpMarketplaceFromApi(silent: boolean = false): Promise<McpMarketplaceCatalog | undefined> {
		try {
			const response = await axios.get("https://api.cline.bot/v1/mcp/marketplace", {
				headers: {
					"Content-Type": "application/json",
				},
			})

			if (!response.data) {
				throw new Error("Invalid response from MCP marketplace API")
			}

			const catalog: McpMarketplaceCatalog = {
				items: (response.data || []).map((item: any) => ({
					...item,
					githubStars: item.githubStars ?? 0,
					downloadCount: item.downloadCount ?? 0,
					tags: item.tags ?? [],
				})),
			}

			// Store in global state
			await updateGlobalState(this.context, "mcpMarketplaceCatalog", catalog)
			return catalog
		} catch (error) {
			console.error("Failed to fetch MCP marketplace:", error)
			if (!silent) {
				const errorMessage = error instanceof Error ? error.message : "Failed to fetch MCP marketplace"
				vscode.window.showErrorMessage(errorMessage)
			}
			return undefined
		}
	}

	private async fetchMcpMarketplaceFromApiRPC(silent: boolean = false): Promise<McpMarketplaceCatalog | undefined> {
		try {
			const response = await axios.get("https://api.cline.bot/v1/mcp/marketplace", {
				headers: {
					"Content-Type": "application/json",
					"User-Agent": "cline-vscode-extension",
				},
			})

			if (!response.data) {
				throw new Error("Invalid response from MCP marketplace API")
			}

			const catalog: McpMarketplaceCatalog = {
				items: (response.data || []).map((item: any) => ({
					...item,
					githubStars: item.githubStars ?? 0,
					downloadCount: item.downloadCount ?? 0,
					tags: item.tags ?? [],
				})),
			}

			// Store in global state
			await updateGlobalState(this.context, "mcpMarketplaceCatalog", catalog)
			return catalog
		} catch (error) {
			console.error("Failed to fetch MCP marketplace:", error)
			if (!silent) {
				const errorMessage = error instanceof Error ? error.message : "Failed to fetch MCP marketplace"
				throw new Error(errorMessage)
			}
			return undefined
		}
	}

	async silentlyRefreshMcpMarketplace() {
		try {
			const catalog = await this.fetchMcpMarketplaceFromApi(true)
			if (catalog) {
				await sendMcpMarketplaceCatalogEvent(catalog)
			}
		} catch (error) {
			console.error("Failed to silently refresh MCP marketplace:", error)
		}
	}

	/**
	 * RPC variant that silently refreshes the MCP marketplace catalog and returns the result
	 * Unlike silentlyRefreshMcpMarketplace, this doesn't post a message to the webview
	 * @returns MCP marketplace catalog or undefined if refresh failed
	 */
	async silentlyRefreshMcpMarketplaceRPC() {
		try {
			return await this.fetchMcpMarketplaceFromApiRPC(true)
		} catch (error) {
			console.error("Failed to silently refresh MCP marketplace (RPC):", error)
			return undefined
		}
	}

	private async fetchMcpMarketplace(forceRefresh: boolean = false) {
		try {
			// Check if we have cached data
			const cachedCatalog = (await getGlobalState(this.context, "mcpMarketplaceCatalog")) as
				| McpMarketplaceCatalog
				| undefined
			if (!forceRefresh && cachedCatalog?.items) {
				await sendMcpMarketplaceCatalogEvent(cachedCatalog)
				return
			}

			const catalog = await this.fetchMcpMarketplaceFromApi(false)
			if (catalog) {
				await sendMcpMarketplaceCatalogEvent(catalog)
			}
		} catch (error) {
			console.error("Failed to handle cached MCP marketplace:", error)
			const errorMessage = error instanceof Error ? error.message : "Failed to handle cached MCP marketplace"
			vscode.window.showErrorMessage(errorMessage)
		}
	}

	// OpenRouter

	async handleOpenRouterCallback(code: string) {
		let apiKey: string
		try {
			const response = await axios.post("https://openrouter.ai/api/v1/auth/keys", { code })
			if (response.data && response.data.key) {
				apiKey = response.data.key
			} else {
				throw new Error("Invalid response from OpenRouter API")
			}
		} catch (error) {
			console.error("Error exchanging code for API key:", error)
			throw error
		}

		const openrouter: ApiProvider = "openrouter"
		await updateWorkspaceState(this.context, "apiProvider", openrouter)
		await storeSecret(this.context, "openRouterApiKey", apiKey)
		await this.postStateToWebview()
		if (this.task) {
			this.task.api = buildApiHandler({
				apiProvider: openrouter,
				openRouterApiKey: apiKey,
			})
		}
		// await this.postMessageToWebview({ type: "action", action: "settingsButtonClicked" }) // bad ux if user is on welcome
	}

	private async ensureCacheDirectoryExists(): Promise<string> {
		const cacheDir = path.join(this.context.globalStorageUri.fsPath, "cache")
		await fs.mkdir(cacheDir, { recursive: true })
		return cacheDir
	}

	// Read OpenRouter models from disk cache
	async readOpenRouterModels(): Promise<Record<string, ModelInfo> | undefined> {
		const openRouterModelsFilePath = path.join(await this.ensureCacheDirectoryExists(), GlobalFileNames.openRouterModels)
		const fileExists = await fileExistsAtPath(openRouterModelsFilePath)
		if (fileExists) {
			const fileContents = await fs.readFile(openRouterModelsFilePath, "utf8")
			return JSON.parse(fileContents)
		}
		return undefined
	}

	// Context menus and code actions

	getFileMentionFromPath(filePath: string) {
		const cwd = vscode.workspace.workspaceFolders?.map((folder) => folder.uri.fsPath).at(0)
		if (!cwd) {
			return "@/" + filePath
		}
		const relativePath = path.relative(cwd, filePath)
		return "@/" + relativePath
	}

	// 'Add to Cline' context menu in editor and code action
	async addSelectedCodeToChat(code: string, filePath: string, languageId: string, diagnostics?: vscode.Diagnostic[]) {
		// Ensure the sidebar view is visible
		await vscode.commands.executeCommand("claude-dev.SidebarProvider.focus")
		await setTimeoutPromise(100)

		// Post message to webview with the selected code
		const fileMention = this.getFileMentionFromPath(filePath)

		let input = `${fileMention}\n\`\`\`\n${code}\n\`\`\``
		if (diagnostics) {
			const problemsString = this.convertDiagnosticsToProblemsString(diagnostics)
			input += `\nProblems:\n${problemsString}`
		}

		await sendAddToInputEvent(input)

		console.log("addSelectedCodeToChat", code, filePath, languageId)
	}

	// 'Add to Cline' context menu in Terminal
	async addSelectedTerminalOutputToChat(output: string, terminalName: string) {
		// Ensure the sidebar view is visible
		await vscode.commands.executeCommand("claude-dev.SidebarProvider.focus")
		await setTimeoutPromise(100)

		// Post message to webview with the selected terminal output
		// await this.postMessageToWebview({
		//     type: "addSelectedTerminalOutput",
		//     output,
		//     terminalName
		// })

		await sendAddToInputEvent(`Terminal output:\n\`\`\`\n${output}\n\`\`\``)

		console.log("addSelectedTerminalOutputToChat", output, terminalName)
	}

	// 'Fix with Cline' in code actions
	async fixWithCline(code: string, filePath: string, languageId: string, diagnostics: vscode.Diagnostic[]) {
		// Ensure the sidebar view is visible
		await vscode.commands.executeCommand("claude-dev.SidebarProvider.focus")
		await setTimeoutPromise(100)

		const fileMention = this.getFileMentionFromPath(filePath)
		const problemsString = this.convertDiagnosticsToProblemsString(diagnostics)
		await this.initTask(`Fix the following code in ${fileMention}\n\`\`\`\n${code}\n\`\`\`\n\nProblems:\n${problemsString}`)

		console.log("fixWithCline", code, filePath, languageId, diagnostics, problemsString)
	}

	convertDiagnosticsToProblemsString(diagnostics: vscode.Diagnostic[]) {
		let problemsString = ""
		for (const diagnostic of diagnostics) {
			let label: string
			switch (diagnostic.severity) {
				case vscode.DiagnosticSeverity.Error:
					label = "Error"
					break
				case vscode.DiagnosticSeverity.Warning:
					label = "Warning"
					break
				case vscode.DiagnosticSeverity.Information:
					label = "Information"
					break
				case vscode.DiagnosticSeverity.Hint:
					label = "Hint"
					break
				default:
					label = "Diagnostic"
			}
			const line = diagnostic.range.start.line + 1 // VSCode lines are 0-indexed
			const source = diagnostic.source ? `${diagnostic.source} ` : ""
			problemsString += `\n- [${source}${label}] Line ${line}: ${diagnostic.message}`
		}
		problemsString = problemsString.trim()
		return problemsString
	}

	// Task history

	async getTaskWithId(id: string): Promise<{
		historyItem: HistoryItem
		taskDirPath: string
		apiConversationHistoryFilePath: string
		uiMessagesFilePath: string
		contextHistoryFilePath: string
		taskMetadataFilePath: string
		apiConversationHistory: Anthropic.MessageParam[]
	}> {
		const history = ((await getGlobalState(this.context, "taskHistory")) as HistoryItem[] | undefined) || []
		const historyItem = history.find((item) => item.id === id)
		if (historyItem) {
			const taskDirPath = path.join(this.context.globalStorageUri.fsPath, "tasks", id)
			const apiConversationHistoryFilePath = path.join(taskDirPath, GlobalFileNames.apiConversationHistory)
			const uiMessagesFilePath = path.join(taskDirPath, GlobalFileNames.uiMessages)
			const contextHistoryFilePath = path.join(taskDirPath, GlobalFileNames.contextHistory)
			const taskMetadataFilePath = path.join(taskDirPath, GlobalFileNames.taskMetadata)
			const fileExists = await fileExistsAtPath(apiConversationHistoryFilePath)
			if (fileExists) {
				const apiConversationHistory = JSON.parse(await fs.readFile(apiConversationHistoryFilePath, "utf8"))
				return {
					historyItem,
					taskDirPath,
					apiConversationHistoryFilePath,
					uiMessagesFilePath,
					contextHistoryFilePath,
					taskMetadataFilePath,
					apiConversationHistory,
				}
			}
		}
		// if we tried to get a task that doesn't exist, remove it from state
		// FIXME: this seems to happen sometimes when the json file doesn't save to disk for some reason
		await this.deleteTaskFromState(id)
		throw new Error("Task not found")
	}

	async exportTaskWithId(id: string) {
		const { historyItem, apiConversationHistory } = await this.getTaskWithId(id)
		await downloadTask(historyItem.ts, apiConversationHistory)
	}

	async deleteAllTaskHistory() {
		await this.clearTask()
		await updateGlobalState(this.context, "taskHistory", undefined)
		try {
			// Remove all contents of tasks directory
			const taskDirPath = path.join(this.context.globalStorageUri.fsPath, "tasks")
			if (await fileExistsAtPath(taskDirPath)) {
				await fs.rm(taskDirPath, { recursive: true, force: true })
			}
			// Remove checkpoints directory contents
			const checkpointsDirPath = path.join(this.context.globalStorageUri.fsPath, "checkpoints")
			if (await fileExistsAtPath(checkpointsDirPath)) {
				await fs.rm(checkpointsDirPath, { recursive: true, force: true })
			}
		} catch (error) {
			vscode.window.showErrorMessage(
				`Encountered error while deleting task history, there may be some files left behind. Error: ${error instanceof Error ? error.message : String(error)}`,
			)
		}
		// await this.postStateToWebview()
	}

	async deleteNonFavoriteTaskHistory() {
		await this.clearTask()

		const taskHistory = ((await getGlobalState(this.context, "taskHistory")) as HistoryItem[]) || []
		const favoritedTasks = taskHistory.filter((task) => task.isFavorited === true)

		// If user has no favorited tasks, show a warning message
		if (favoritedTasks.length === 0) {
			vscode.window.showWarningMessage("No favorited tasks found. Please favorite tasks before using this option.")
			await this.postStateToWebview()
			return
		}

		await updateGlobalState(this.context, "taskHistory", favoritedTasks)

		// Delete non-favorited task directories
		try {
			const preserveTaskIds = favoritedTasks.map((task) => task.id)
			const taskDirPath = path.join(this.context.globalStorageUri.fsPath, "tasks")

			if (await fileExistsAtPath(taskDirPath)) {
				const taskDirs = await fs.readdir(taskDirPath)
				for (const taskDir of taskDirs) {
					if (!preserveTaskIds.includes(taskDir)) {
						await fs.rm(path.join(taskDirPath, taskDir), { recursive: true, force: true })
					}
				}
			}
		} catch (error) {
			vscode.window.showErrorMessage(
				`Error deleting task history: ${error instanceof Error ? error.message : String(error)}`,
			)
		}

		await this.postStateToWebview()
	}

	async deleteTaskWithId(id: string) {
		console.info("deleteTaskWithId: ", id)

		try {
			if (id === this.task?.taskId) {
				await this.clearTask()
				console.debug("cleared task")
			}

			const {
				taskDirPath,
				apiConversationHistoryFilePath,
				uiMessagesFilePath,
				contextHistoryFilePath,
				taskMetadataFilePath,
			} = await this.getTaskWithId(id)
			const legacyMessagesFilePath = path.join(taskDirPath, "claude_messages.json")
			const updatedTaskHistory = await this.deleteTaskFromState(id)

			// Delete the task files
			for (const filePath of [
				apiConversationHistoryFilePath,
				uiMessagesFilePath,
				contextHistoryFilePath,
				taskMetadataFilePath,
				legacyMessagesFilePath,
			]) {
				const fileExists = await fileExistsAtPath(filePath)
				if (fileExists) {
					await fs.unlink(filePath)
				}
			}

			await fs.rmdir(taskDirPath) // succeeds if the dir is empty

			if (updatedTaskHistory.length === 0) {
				await this.deleteAllTaskHistory()
			}
		} catch (error) {
			console.debug(`Error deleting task:`, error)
		}

		await this.postStateToWebview()
	}

	async deleteTaskFromState(id: string) {
		// Remove the task from history
		const taskHistory = ((await getGlobalState(this.context, "taskHistory")) as HistoryItem[] | undefined) || []
		const updatedTaskHistory = taskHistory.filter((task) => task.id !== id)
		await updateGlobalState(this.context, "taskHistory", updatedTaskHistory)

		// Notify the webview that the task has been deleted
		await this.postStateToWebview()

		return updatedTaskHistory
	}

	async postStateToWebview() {
		const state = await this.getStateToPostToWebview()
		await sendStateUpdate(state)
	}

	async getStateToPostToWebview(): Promise<ExtensionState> {
		const {
			apiConfiguration,
			lastShownAnnouncementId,
			taskHistory,
			autoApprovalSettings,
			browserSettings,
			chatSettings,
			userInfo,
			mcpMarketplaceEnabled,
			mcpRichDisplayEnabled,
			telemetrySetting,
			planActSeparateModelsSetting,
			enableCheckpointsSetting,
			globalClineRulesToggles,
			globalWorkflowToggles,
			shellIntegrationTimeout,
			terminalReuseEnabled,
			defaultTerminalProfile,
			isNewUser,
			mcpResponsesCollapsed,
			terminalOutputLineLimit,
		} = await getAllExtensionState(this.context)

		const localClineRulesToggles =
			((await getWorkspaceState(this.context, "localClineRulesToggles")) as ClineRulesToggles) || {}

		const localWindsurfRulesToggles =
			((await getWorkspaceState(this.context, "localWindsurfRulesToggles")) as ClineRulesToggles) || {}

		const localCursorRulesToggles =
			((await getWorkspaceState(this.context, "localCursorRulesToggles")) as ClineRulesToggles) || {}

		const localWorkflowToggles = ((await getWorkspaceState(this.context, "workflowToggles")) as ClineRulesToggles) || {}

		return {
			version: this.context.extension?.packageJSON?.version ?? "",
			apiConfiguration,
			uriScheme: vscode.env.uriScheme,
			currentTaskItem: this.task?.taskId ? (taskHistory || []).find((item) => item.id === this.task?.taskId) : undefined,
<<<<<<< HEAD
			checkpointTrackerErrorMessage: this.task?.taskState.checkpointTrackerErrorMessage,
=======
			checkpointTrackerErrorMessage: this.task?.checkpointTrackerErrorMessage,
>>>>>>> befc5adf
			clineMessages: this.task?.messageStateHandler.getClineMessages() || [],
			taskHistory: (taskHistory || [])
				.filter((item) => item.ts && item.task)
				.sort((a, b) => b.ts - a.ts)
				.slice(0, 100), // for now we're only getting the latest 100 tasks, but a better solution here is to only pass in 3 for recent task history, and then get the full task history on demand when going to the task history view (maybe with pagination?)
			shouldShowAnnouncement: lastShownAnnouncementId !== this.latestAnnouncementId,
			platform: process.platform as Platform,
			autoApprovalSettings,
			browserSettings,
			chatSettings,
			userInfo,
			mcpMarketplaceEnabled,
			mcpRichDisplayEnabled,
			telemetrySetting,
			planActSeparateModelsSetting,
			enableCheckpointsSetting: enableCheckpointsSetting ?? true,
			distinctId: telemetryService.distinctId,
			globalClineRulesToggles: globalClineRulesToggles || {},
			localClineRulesToggles: localClineRulesToggles || {},
			localWindsurfRulesToggles: localWindsurfRulesToggles || {},
			localCursorRulesToggles: localCursorRulesToggles || {},
			localWorkflowToggles: localWorkflowToggles || {},
			globalWorkflowToggles: globalWorkflowToggles || {},
			shellIntegrationTimeout,
			terminalReuseEnabled,
			defaultTerminalProfile,
			isNewUser,
			mcpResponsesCollapsed,
			terminalOutputLineLimit,
		}
	}

	async clearTask() {
		if (this.task) {
			await telemetryService.sendCollectedEvents(this.task.taskId)
		}
		this.task?.abortTask()
		this.task = undefined // removes reference to it, so once promises end it will be garbage collected
	}

	// Caching mechanism to keep track of webview messages + API conversation history per provider instance

	/*
	Now that we use retainContextWhenHidden, we don't have to store a cache of cline messages in the user's state, but we could to reduce memory footprint in long conversations.

	- We have to be careful of what state is shared between ClineProvider instances since there could be multiple instances of the extension running at once. For example when we cached cline messages using the same key, two instances of the extension could end up using the same key and overwriting each other's messages.
	- Some state does need to be shared between the instances, i.e. the API key--however there doesn't seem to be a good way to notify the other instances that the API key has changed.

	We need to use a unique identifier for each ClineProvider instance's message cache since we could be running several instances of the extension outside of just the sidebar i.e. in editor panels.

	// conversation history to send in API requests

	/*
	It seems that some API messages do not comply with vscode state requirements. Either the Anthropic library is manipulating these values somehow in the backend in a way that's creating cyclic references, or the API returns a function or a Symbol as part of the message content.
	VSCode docs about state: "The value must be JSON-stringifyable ... value — A value. MUST not contain cyclic references."
	For now we'll store the conversation history in memory, and if we need to store in state directly we'd need to do a manual conversion to ensure proper json stringification.
	*/

	// getApiConversationHistory(): Anthropic.MessageParam[] {
	// 	// const history = (await this.getGlobalState(
	// 	// 	this.getApiConversationHistoryStateKey()
	// 	// )) as Anthropic.MessageParam[]
	// 	// return history || []
	// 	return this.apiConversationHistory
	// }

	// setApiConversationHistory(history: Anthropic.MessageParam[] | undefined) {
	// 	// await this.updateGlobalState(this.getApiConversationHistoryStateKey(), history)
	// 	this.apiConversationHistory = history || []
	// }

	// addMessageToApiConversationHistory(message: Anthropic.MessageParam): Anthropic.MessageParam[] {
	// 	// const history = await this.getApiConversationHistory()
	// 	// history.push(message)
	// 	// await this.setApiConversationHistory(history)
	// 	// return history
	// 	this.apiConversationHistory.push(message)
	// 	return this.apiConversationHistory
	// }

	async updateTaskHistory(item: HistoryItem): Promise<HistoryItem[]> {
		const history = ((await getGlobalState(this.context, "taskHistory")) as HistoryItem[]) || []
		const existingItemIndex = history.findIndex((h) => h.id === item.id)
		if (existingItemIndex !== -1) {
			history[existingItemIndex] = item
		} else {
			history.push(item)
		}
		await updateGlobalState(this.context, "taskHistory", history)
		return history
	}

	// private async clearState() {
	// 	this.context.workspaceState.keys().forEach((key) => {
	// 		this.context.workspaceState.update(key, undefined)
	// 	})
	// 	this.context.globalState.keys().forEach((key) => {
	// 		this.context.globalState.update(key, undefined)
	// 	})
	// 	this.context.secrets.delete("apiKey")
	// }

	// secrets

	// Git commit message generation

	async generateGitCommitMessage() {
		try {
			// Check if there's a workspace folder open
			const cwd = vscode.workspace.workspaceFolders?.[0]?.uri.fsPath
			if (!cwd) {
				vscode.window.showErrorMessage("No workspace folder open")
				return
			}

			// Get the git diff
			const gitDiff = await getWorkingState(cwd)
			if (gitDiff === "No changes in working directory") {
				vscode.window.showInformationMessage("No changes in workspace for commit message")
				return
			}

			// Show a progress notification
			await vscode.window.withProgress(
				{
					location: vscode.ProgressLocation.Notification,
					title: "Generating commit message...",
					cancellable: false,
				},
				async (progress, token) => {
					try {
						// Format the git diff into a prompt
						const prompt = `Based on the following git diff, generate a concise and descriptive commit message:

${gitDiff.length > 5000 ? gitDiff.substring(0, 5000) + "\n\n[Diff truncated due to size]" : gitDiff}

The commit message should:
1. Start with a short summary (50-72 characters)
2. Use the imperative mood (e.g., "Add feature" not "Added feature")
3. Describe what was changed and why
4. Be clear and descriptive

Commit message:`

						// Get the current API configuration
						const { apiConfiguration } = await getAllExtensionState(this.context)

						// Build the API handler
						const apiHandler = buildApiHandler(apiConfiguration)

						// Create a system prompt
						const systemPrompt =
							"You are a helpful assistant that generates concise and descriptive git commit messages based on git diffs."

						// Create a message for the API
						const messages = [
							{
								role: "user" as const,
								content: prompt,
							},
						]

						// Call the API directly
						const stream = apiHandler.createMessage(systemPrompt, messages)

						// Collect the response
						let response = ""
						for await (const chunk of stream) {
							if (chunk.type === "text") {
								response += chunk.text
							}
						}

						// Extract the commit message
						const commitMessage = extractCommitMessage(response)

						// Apply the commit message to the Git input box
						if (commitMessage) {
							// Get the Git extension API
							const gitExtension = vscode.extensions.getExtension("vscode.git")?.exports
							if (gitExtension) {
								const api = gitExtension.getAPI(1)
								if (api && api.repositories.length > 0) {
									const repo = api.repositories[0]
									repo.inputBox.value = commitMessage
									vscode.window.showInformationMessage("Commit message generated and applied")
								} else {
									vscode.window.showErrorMessage("No Git repositories found")
								}
							} else {
								vscode.window.showErrorMessage("Git extension not found")
							}
						} else {
							vscode.window.showErrorMessage("Failed to generate commit message")
						}
					} catch (innerError) {
						const innerErrorMessage = innerError instanceof Error ? innerError.message : String(innerError)
						vscode.window.showErrorMessage(`Failed to generate commit message: ${innerErrorMessage}`)
					}
				},
			)
		} catch (error) {
			const errorMessage = error instanceof Error ? error.message : String(error)
			vscode.window.showErrorMessage(`Failed to generate commit message: ${errorMessage}`)
		}
	}

	// dev
}<|MERGE_RESOLUTION|>--- conflicted
+++ resolved
@@ -1006,11 +1006,7 @@
 			apiConfiguration,
 			uriScheme: vscode.env.uriScheme,
 			currentTaskItem: this.task?.taskId ? (taskHistory || []).find((item) => item.id === this.task?.taskId) : undefined,
-<<<<<<< HEAD
 			checkpointTrackerErrorMessage: this.task?.taskState.checkpointTrackerErrorMessage,
-=======
-			checkpointTrackerErrorMessage: this.task?.checkpointTrackerErrorMessage,
->>>>>>> befc5adf
 			clineMessages: this.task?.messageStateHandler.getClineMessages() || [],
 			taskHistory: (taskHistory || [])
 				.filter((item) => item.ts && item.task)
