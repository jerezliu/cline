--- conflicted
+++ resolved
@@ -55,13 +55,7 @@
 	mcpHub: McpHub
 	accountService: ClineAccountService
 	authService: AuthService
-<<<<<<< HEAD
 	readonly cacheService: CacheService
-	get latestAnnouncementId(): string {
-		return this.context.extension?.packageJSON?.version?.split(".").slice(0, 2).join(".") ?? ""
-	}
-=======
->>>>>>> c8abcbfd
 
 	constructor(
 		readonly context: vscode.ExtensionContext,
