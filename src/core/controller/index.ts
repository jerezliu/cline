--- conflicted
+++ resolved
@@ -221,67 +221,7 @@
 				await this.fetchMcpMarketplace(message.bool)
 				break
 			}
-<<<<<<< HEAD
-			case "toggleWorkflow": {
-				const { workflowPath, enabled, isGlobal } = message
-				if (workflowPath && typeof enabled === "boolean" && typeof isGlobal === "boolean") {
-					if (isGlobal) {
-						const globalWorkflowToggles =
-							((await getGlobalState(this.context, "globalWorkflowToggles")) as ClineRulesToggles) || {}
-						globalWorkflowToggles[workflowPath] = enabled
-						await updateGlobalState(this.context, "globalWorkflowToggles", globalWorkflowToggles)
-						await this.postStateToWebview()
-					} else {
-						const toggles = ((await getWorkspaceState(this.context, "workflowToggles")) as ClineRulesToggles) || {}
-						toggles[workflowPath] = enabled
-						await updateWorkspaceState(this.context, "workflowToggles", toggles)
-						await this.postStateToWebview()
-					}
-				}
-				break
-			}
-			case "fetchLatestMcpServersFromHub": {
-				this.mcpHub?.sendLatestMcpServers()
-				break
-			}
-=======
-			// case "openMcpMarketplaceServerDetails": {
-			// 	if (message.text) {
-			// 		const response = await fetch(`https://api.cline.bot/v1/mcp/marketplace/item?mcpId=${message.mcpId}`)
-			// 		const details: McpDownloadResponse = await response.json()
-
-			// 		if (details.readmeContent) {
-			// 			// Disable markdown preview markers
-			// 			const config = vscode.workspace.getConfiguration("markdown")
-			// 			await config.update("preview.markEditorSelection", false, true)
-
-			// 			// Create URI with base64 encoded markdown content
-			// 			const uri = vscode.Uri.parse(
-			// 				`${DIFF_VIEW_URI_SCHEME}:${details.name} README?${Buffer.from(details.readmeContent).toString("base64")}`,
-			// 			)
-
-			// 			// close existing
-			// 			const tabs = vscode.window.tabGroups.all
-			// 				.flatMap((tg) => tg.tabs)
-			// 				.filter((tab) => tab.label && tab.label.includes("README") && tab.label.includes("Preview"))
-			// 			for (const tab of tabs) {
-			// 				await vscode.window.tabGroups.close(tab)
-			// 			}
-
-			// 			// Show only the preview
-			// 			await vscode.commands.executeCommand("markdown.showPreview", uri, {
-			// 				sideBySide: true,
-			// 				preserveFocus: true,
-			// 			})
-			// 		}
-			// 	}
-
-			// 	this.postMessageToWebview({ type: "relinquishControl" })
-
-			// 	break
-			// }
-
->>>>>>> 922c7956
+
 			// telemetry
 			case "telemetrySetting": {
 				if (message.telemetrySetting) {
