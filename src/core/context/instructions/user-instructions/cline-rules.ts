--- conflicted
+++ resolved
@@ -5,11 +5,6 @@
 import fs from "fs/promises"
 import { ClineRulesToggles } from "../../../../shared/cline-rules"
 
-<<<<<<< HEAD
-=======
-export type ClineRulesToggles = Record<string, boolean> // filepath -> enabled/disabled
-
->>>>>>> 73078d63
 export const getGlobalClineRules = async (globalClineRulesFilePath: string, toggles: ClineRulesToggles) => {
 	if (await fileExistsAtPath(globalClineRulesFilePath)) {
 		if (await isDirectory(globalClineRulesFilePath)) {
@@ -21,15 +16,8 @@
 					toggles,
 				)
 				if (rulesFilesTotalContent) {
-<<<<<<< HEAD
 					const clineRulesFileInstructions =
 						formatResponse.clineRulesGlobalDirectoryInstructions(rulesFilesTotalContent)
-=======
-					const clineRulesFileInstructions = formatResponse.clineRulesGlobalDirectoryInstructions(
-						globalClineRulesFilePath,
-						rulesFilesTotalContent,
-					)
->>>>>>> 73078d63
 					return clineRulesFileInstructions
 				}
 			} catch {
@@ -44,6 +32,7 @@
 	return undefined
 }
 
+export const getLocalClineRules = async (cwd: string, toggles: ClineRulesToggles) => {
 export const getLocalClineRules = async (cwd: string, toggles: ClineRulesToggles) => {
 	const clineRulesFilePath = path.resolve(cwd, GlobalFileNames.clineRules)
 
@@ -57,6 +46,11 @@
 				if (rulesFilesTotalContent) {
 					clineRulesFileInstructions = formatResponse.clineRulesLocalDirectoryInstructions(cwd, rulesFilesTotalContent)
 				}
+				const rulesFilePaths = await readDirectory(clineRulesFilePath)
+				const rulesFilesTotalContent = await getClineRulesFilesTotalContent(rulesFilePaths, cwd, toggles)
+				if (rulesFilesTotalContent) {
+					clineRulesFileInstructions = formatResponse.clineRulesLocalDirectoryInstructions(cwd, rulesFilesTotalContent)
+				}
 			} catch {
 				console.error(`Failed to read .clinerules directory at ${clineRulesFilePath}`)
 			}
@@ -67,6 +61,11 @@
 					if (ruleFileContent) {
 						clineRulesFileInstructions = formatResponse.clineRulesLocalFileInstructions(cwd, ruleFileContent)
 					}
+				if (clineRulesFilePath in toggles && toggles[clineRulesFilePath] !== false) {
+					const ruleFileContent = (await fs.readFile(clineRulesFilePath, "utf8")).trim()
+					if (ruleFileContent) {
+						clineRulesFileInstructions = formatResponse.clineRulesLocalFileInstructions(cwd, ruleFileContent)
+					}
 				}
 			} catch {
 				console.error(`Failed to read .clinerules file at ${clineRulesFilePath}`)
@@ -77,6 +76,7 @@
 	return clineRulesFileInstructions
 }
 
+const getClineRulesFilesTotalContent = async (rulesFilePaths: string[], basePath: string, toggles: ClineRulesToggles) => {
 const getClineRulesFilesTotalContent = async (rulesFilePaths: string[], basePath: string, toggles: ClineRulesToggles) => {
 	const ruleFilesTotalContent = await Promise.all(
 		rulesFilePaths.map(async (filePath) => {
@@ -87,8 +87,14 @@
 				return null
 			}
 
+
+			if (ruleFilePath in toggles && toggles[ruleFilePath] === false) {
+				return null
+			}
+
 			return `${ruleFilePathRelative}\n` + (await fs.readFile(ruleFilePath, "utf8")).trim()
 		}),
+	).then((contents) => contents.filter(Boolean).join("\n\n"))
 	).then((contents) => contents.filter(Boolean).join("\n\n"))
 	return ruleFilesTotalContent
 }
@@ -155,4 +161,68 @@
 	}
 
 	return updatedToggles
+}
+
+export async function synchronizeRuleToggles(
+	rulesDirectoryPath: string,
+	currentToggles: ClineRulesToggles,
+): Promise<ClineRulesToggles> {
+	// Create a copy of toggles to modify
+	const updatedToggles = { ...currentToggles }
+
+	try {
+		const pathExists = await fileExistsAtPath(rulesDirectoryPath)
+
+		if (pathExists) {
+			const isDir = await isDirectory(rulesDirectoryPath)
+
+			if (isDir) {
+				// DIRECTORY CASE
+				const filePaths = await readDirectory(rulesDirectoryPath)
+				const existingRulePaths = new Set<string>()
+
+				for (const filePath of filePaths) {
+					const ruleFilePath = path.resolve(rulesDirectoryPath, filePath)
+					existingRulePaths.add(ruleFilePath)
+
+					const pathHasToggle = ruleFilePath in updatedToggles
+					if (!pathHasToggle) {
+						updatedToggles[ruleFilePath] = true
+					}
+				}
+
+				// Clean up toggles for non-existent files
+				for (const togglePath in updatedToggles) {
+					const pathExists = existingRulePaths.has(togglePath)
+					if (!pathExists) {
+						delete updatedToggles[togglePath]
+					}
+				}
+			} else {
+				// FILE CASE
+				// Add toggle for this file
+				const pathHasToggle = rulesDirectoryPath in updatedToggles
+				if (!pathHasToggle) {
+					updatedToggles[rulesDirectoryPath] = true
+				}
+
+				// Remove toggles for any other paths
+				for (const togglePath in updatedToggles) {
+					if (togglePath !== rulesDirectoryPath) {
+						delete updatedToggles[togglePath]
+					}
+				}
+			}
+		} else {
+			// PATH DOESN'T EXIST CASE
+			// Clear all toggles since the path doesn't exist
+			for (const togglePath in updatedToggles) {
+				delete updatedToggles[togglePath]
+			}
+		}
+	} catch (error) {
+		console.error(`Failed to synchronize rule toggles for path: ${rulesDirectoryPath}`, error)
+	}
+
+	return updatedToggles
 }