import vscode from "vscode"
import { clineEnvConfig } from "@/config"
import type { Controller } from "@/core/controller"
import { getRequestRegistry, type StreamingResponseHandler } from "@/core/controller/grpc-handler"
import { storeSecret } from "@/core/storage/state"
import { AuthState, UserInfo } from "../../shared/proto/account"
import { type EmptyRequest, String } from "../../shared/proto/common"
import { FirebaseAuthProvider } from "./providers/FirebaseAuthProvider"
<<<<<<< HEAD
=======
import { Controller } from "@/core/controller"
import { storeSecret } from "@/core/storage/state"
import { clineEnvConfig } from "@/config"
import { openExternal } from "@/utils/env"
>>>>>>> e7ce38bd

const DefaultClineAccountURI = `${clineEnvConfig.appBaseUrl}/auth`
let authProviders: any[] = []

type ServiceConfig = {
	URI?: string
	[key: string]: any
}

const availableAuthProviders = {
	firebase: FirebaseAuthProvider,
	// Add other providers here as needed
}

export interface ClineAuthInfo {
	idToken: string
	userInfo: ClineAccountUserInfo
}

export interface ClineAccountUserInfo {
	createdAt: string
	displayName: string
	email: string
	id: string
	organizations: ClineAccountOrganization[]
	/**
	 * Cline app base URL, used for webview UI and other client-side operations
	 */
	appBaseUrl?: string
}

export interface ClineAccountOrganization {
	active: boolean
	memberId: string
	name: string
	organizationId: string
	roles: string[]
}

// TODO: Add logic to handle multiple webviews getting auth updates.

export class AuthService {
	private static instance: AuthService | null = null
	private _config: ServiceConfig
	private _authenticated: boolean = false
	private _clineAuthInfo: ClineAuthInfo | null = null
	private _provider: { provider: FirebaseAuthProvider } | null = null
	private _activeAuthStatusUpdateSubscriptions = new Set<[Controller, StreamingResponseHandler]>()
	private _context: vscode.ExtensionContext

	/**
	 * Creates an instance of AuthService.
	 * @param config - Configuration for the service, including the URI for authentication.
	 * @param authProvider - Optional authentication provider to use.
	 * @param controller - Optional reference to the Controller instance.
	 */
	private constructor(context: vscode.ExtensionContext, config: ServiceConfig, authProvider?: any) {
		const providerName = authProvider || "firebase"
		this._config = Object.assign({ URI: DefaultClineAccountURI }, config)

		// Fetch AuthProviders
		// TODO:  Deliver this config from the backend securely
		// ex.  https://app.cline.bot/api/v1/auth/providers

		const authProvidersConfigs = [
			{
				name: "firebase",
				config: clineEnvConfig.firebase,
			},
		]

		// Merge authProviders with availableAuthProviders
		authProviders = authProvidersConfigs.map((provider) => {
			const providerName = provider.name
			const ProviderClass = availableAuthProviders[providerName as keyof typeof availableAuthProviders]
			if (!ProviderClass) {
				throw new Error(`Auth provider "${providerName}" is not available`)
			}
			return {
				name: providerName,
				config: provider.config,
				provider: new ProviderClass(provider.config),
			}
		})

		this._setProvider(authProviders.find((authProvider) => authProvider.name === providerName).name)

		this._context = context
	}

	/**
	 * Gets the singleton instance of AuthService.
	 * @param config - Configuration for the service, including the URI for authentication.
	 * @param authProvider - Optional authentication provider to use.
	 * @param controller - Optional reference to the Controller instance.
	 * @returns The singleton instance of AuthService.
	 */
	public static getInstance(context?: vscode.ExtensionContext, config?: ServiceConfig, authProvider?: any): AuthService {
		if (!AuthService.instance) {
			if (!context) {
				console.warn("Extension context was not provided to AuthService.getInstance, using default context")
				context = {} as vscode.ExtensionContext
			}
			AuthService.instance = new AuthService(context, config || {}, authProvider)
		}
		if (context !== undefined) {
			AuthService.instance.context = context
		}
		return AuthService.instance
	}

	set context(context: vscode.ExtensionContext) {
		this._context = context
	}

	get authProvider(): any {
		return this._provider
	}

	set authProvider(providerName: string) {
		this._setProvider(providerName)
	}

	async getAuthToken(): Promise<string | null> {
		if (!this._clineAuthInfo) {
			return null
		}
		const idToken = this._clineAuthInfo.idToken
		const shouldRefreshIdToken = await this._provider?.provider.shouldRefreshIdToken(idToken)
		if (shouldRefreshIdToken) {
			// Retrieves the stored id token and refreshes it, then updates this._clineAuthInfo
			await this.restoreRefreshTokenAndRetrieveAuthInfo()
			if (!this._clineAuthInfo) {
				return null
			}
		}
		return this._clineAuthInfo.idToken
	}

	private _setProvider(providerName: string): void {
		const providerConfig = authProviders.find((provider) => provider.name === providerName)
		if (!providerConfig) {
			throw new Error(`Auth provider "${providerName}" not found`)
		}

		this._provider = providerConfig
	}

	getInfo(): AuthState {
		// TODO: this logic should be cleaner, but this will determine the authentication state for the webview -- if a user object is returned then the webview assumes authenticated, otherwise it assumes logged out (we previously returned a UserInfo object with empty fields, and this represented a broken logged in state)
		let user: any = null
		if (this._clineAuthInfo && this._authenticated) {
			const userInfo = this._clineAuthInfo.userInfo
			this._clineAuthInfo.userInfo.appBaseUrl = clineEnvConfig?.appBaseUrl

			user = UserInfo.create({
				// TODO: create proto for new user info type
				uid: userInfo?.id,
				displayName: userInfo?.displayName,
				email: userInfo?.email,
				photoUrl: undefined,
				appBaseUrl: userInfo?.appBaseUrl,
			})
		}

		return AuthState.create({
			user,
		})
	}

	async createAuthRequest(): Promise<String> {
		if (this._authenticated) {
			this.sendAuthStatusUpdate()
			return String.create({ value: "Already authenticated" })
		}

		if (!this._config.URI) {
			throw new Error("Authentication URI is not configured")
		}

		const callbackUrl = `${vscode.env.uriScheme || "vscode"}://saoudrizwan.claude-dev/auth`

		// Use URL object for more graceful query construction
		const authUrl = new URL(this._config.URI)
		authUrl.searchParams.set("callback_url", callbackUrl)

		const authUrlString = authUrl.toString()

		await openExternal(authUrlString)
		return String.create({ value: authUrlString })
	}

	async handleDeauth(): Promise<void> {
		if (!this._provider) {
			throw new Error("Auth provider is not set")
		}

		try {
			this._clineAuthInfo = null
			this._authenticated = false
			this.sendAuthStatusUpdate()
		} catch (error) {
			console.error("Error signing out:", error)
			throw error
		}
	}

	async handleAuthCallback(token: string, provider: string): Promise<void> {
		if (!this._provider) {
			throw new Error("Auth provider is not set")
		}

		try {
			this._clineAuthInfo = await this._provider.provider.signIn(this._context, token, provider)
			this._authenticated = true

			await this.sendAuthStatusUpdate()
			// return this._clineAuthInfo
		} catch (error) {
			console.error("Error signing in with custom token:", error)
			throw error
		}
	}

	/**
	 * Clear the authentication token from the extension's storage.
	 * This is typically called when the user logs out.
	 */
	async clearAuthToken(): Promise<void> {
		await storeSecret(this._context, "clineAccountId", undefined)
	}

	/**
	 * Restores the authentication token from the extension's storage.
	 * This is typically called when the extension is activated.
	 */
	async restoreRefreshTokenAndRetrieveAuthInfo(): Promise<void> {
		if (!this._provider || !this._provider.provider) {
			throw new Error("Auth provider is not set")
		}

		try {
			this._clineAuthInfo = await this._provider.provider.retrieveClineAuthInfo(this._context)
			if (this._clineAuthInfo) {
				this._authenticated = true
				await this.sendAuthStatusUpdate()
			} else {
				console.warn("No user found after restoring auth token")
				this._authenticated = false
				this._clineAuthInfo = null
			}
		} catch (error) {
			console.error("Error restoring auth token:", error)
			this._authenticated = false
			this._clineAuthInfo = null
			return
		}
	}

	/**
	 * Subscribe to authStatusUpdate events
	 * @param controller The controller instance
	 * @param request The empty request
	 * @param responseStream The streaming response handler
	 * @param requestId The ID of the request (passed by the gRPC handler)
	 */
	async subscribeToAuthStatusUpdate(
		controller: Controller,
		request: EmptyRequest,
		responseStream: StreamingResponseHandler,
		requestId?: string,
	): Promise<void> {
		console.log("Subscribing to authStatusUpdate")

		// Add this subscription to the active subscriptions
		this._activeAuthStatusUpdateSubscriptions.add([controller, responseStream])
		// Register cleanup when the connection is closed
		const cleanup = () => {
			this._activeAuthStatusUpdateSubscriptions.delete([controller, responseStream])
		}
		// Register the cleanup function with the request registry if we have a requestId
		if (requestId) {
			getRequestRegistry().registerRequest(requestId, cleanup, { type: "authStatusUpdate_subscription" }, responseStream)
		}

		// Send the current authentication status immediately
		try {
			await this.sendAuthStatusUpdate()
		} catch (error) {
			console.error("Error sending initial auth status:", error)
			// Remove the subscription if there was an error
			this._activeAuthStatusUpdateSubscriptions.delete([controller, responseStream])
		}
	}

	/**
	 * Send an authStatusUpdate event to all active subscribers
	 */
	async sendAuthStatusUpdate(): Promise<void> {
		// Send the event to all active subscribers
		const promises = Array.from(this._activeAuthStatusUpdateSubscriptions).map(async ([controller, responseStream]) => {
			try {
				const authInfo: AuthState = this.getInfo()

				await responseStream(
					authInfo,
					false, // Not the last message
				)

				// Update the state in the webview
				if (controller) {
					await controller.postStateToWebview()
				}
			} catch (error) {
				console.error("Error sending authStatusUpdate event:", error)
				// Remove the subscription if there was an error
				this._activeAuthStatusUpdateSubscriptions.delete([controller, responseStream])
			}
		})

		await Promise.all(promises)
	}
}<|MERGE_RESOLUTION|>--- conflicted
+++ resolved
@@ -6,13 +6,10 @@
 import { AuthState, UserInfo } from "../../shared/proto/account"
 import { type EmptyRequest, String } from "../../shared/proto/common"
 import { FirebaseAuthProvider } from "./providers/FirebaseAuthProvider"
-<<<<<<< HEAD
-=======
 import { Controller } from "@/core/controller"
 import { storeSecret } from "@/core/storage/state"
 import { clineEnvConfig } from "@/config"
 import { openExternal } from "@/utils/env"
->>>>>>> e7ce38bd
 
 const DefaultClineAccountURI = `${clineEnvConfig.appBaseUrl}/auth`
 let authProviders: any[] = []
