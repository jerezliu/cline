import { Client } from "@modelcontextprotocol/sdk/client/index.js"
import { StdioClientTransport, StdioServerParameters } from "@modelcontextprotocol/sdk/client/stdio.js"
import {
	CallToolResultSchema,
	ListResourcesResultSchema,
	ListResourceTemplatesResultSchema,
	ListToolsResultSchema,
	ReadResourceResultSchema,
} from "@modelcontextprotocol/sdk/types.js"
import chokidar, { FSWatcher } from "chokidar"
import delay from "delay"
import deepEqual from "fast-deep-equal"
import * as fs from "fs/promises"
import * as path from "path"
import * as vscode from "vscode"
import { z } from "zod"
import { ClineProvider, GlobalFileNames } from "../../core/webview/ClineProvider"
import {
	McpMode,
	McpResource,
	McpResourceResponse,
	McpResourceTemplate,
	McpServer,
	McpTool,
	McpToolCallResponse,
} from "../../shared/mcp"
import { fileExistsAtPath } from "../../utils/fs"
import { arePathsEqual } from "../../utils/path"
import { Logger } from "../logging/Logger"

export type McpConnection = {
	server: McpServer
	client: Client
	transport: StdioClientTransport
}

const AutoApproveSchema = z.array(z.string()).default([])

// StdioServerParameters
const StdioConfigSchema = z.object({
	command: z.string(),
	args: z.array(z.string()).optional(),
	env: z.record(z.string()).optional(),
	autoApprove: AutoApproveSchema.optional(),
	disabled: z.boolean().optional(),
	timeout: z.number().min(1).max(3600).optional().default(60),
})

const McpSettingsSchema = z.object({
	mcpServers: z.record(StdioConfigSchema),
})

export class McpHub {
	private providerRef: WeakRef<ClineProvider>
	private disposables: vscode.Disposable[] = []
	private settingsWatcher?: vscode.FileSystemWatcher
	private fileWatchers: Map<string, FSWatcher> = new Map()
	connections: McpConnection[] = []
	isConnecting: boolean = false

	constructor(provider: ClineProvider) {
		this.providerRef = new WeakRef(provider)
		this.watchMcpSettingsFile()
		this.initializeMcpServers()
	}

	getServers(): McpServer[] {
		// Only return enabled servers
		return this.connections.filter((conn) => !conn.server.disabled).map((conn) => conn.server)
	}

	getMode(): McpMode {
		return vscode.workspace.getConfiguration("cline.mcp").get<McpMode>("mode", "full")
	}

	async getMcpServersPath(): Promise<string> {
		const provider = this.providerRef.deref()
		if (!provider) {
			throw new Error("Provider not available")
		}
		const mcpServersPath = await provider.ensureMcpServersDirectoryExists()
		return mcpServersPath
	}

	async getMcpSettingsFilePath(): Promise<string> {
		const provider = this.providerRef.deref()
		if (!provider) {
			throw new Error("Provider not available")
		}
		const mcpSettingsFilePath = path.join(await provider.ensureSettingsDirectoryExists(), GlobalFileNames.mcpSettings)
		const fileExists = await fileExistsAtPath(mcpSettingsFilePath)
		if (!fileExists) {
			await fs.writeFile(
				mcpSettingsFilePath,
				`{
  "mcpServers": {
    
  }
}`,
			)
		}
		return mcpSettingsFilePath
	}

	private async watchMcpSettingsFile(): Promise<void> {
		const settingsPath = await this.getMcpSettingsFilePath()
		this.disposables.push(
			vscode.workspace.onDidSaveTextDocument(async (document) => {
				if (arePathsEqual(document.uri.fsPath, settingsPath)) {
					const content = await fs.readFile(settingsPath, "utf-8")
					const errorMessage =
						"Invalid MCP settings format. Please ensure your settings follow the correct JSON format."
					let config: any
					try {
						config = JSON.parse(content)
					} catch (error) {
						vscode.window.showErrorMessage(errorMessage)
						return
					}
					const result = McpSettingsSchema.safeParse(config)
					if (!result.success) {
						vscode.window.showErrorMessage(errorMessage)
						return
					}
					try {
						vscode.window.showInformationMessage("Updating MCP servers...")
						await this.updateServerConnections(result.data.mcpServers || {})
						vscode.window.showInformationMessage("MCP servers updated")
					} catch (error) {
						console.error("Failed to process MCP settings change:", error)
					}
				}
			}),
		)
	}

	private async initializeMcpServers(): Promise<void> {
		try {
			const settingsPath = await this.getMcpSettingsFilePath()
			const content = await fs.readFile(settingsPath, "utf-8")
			const config = JSON.parse(content)
			await this.updateServerConnections(config.mcpServers || {})
		} catch (error) {
			console.error("Failed to initialize MCP servers:", error)
		}
	}

	private async connectToServer(name: string, config: StdioServerParameters): Promise<void> {
		// Remove existing connection if it exists (should never happen, the connection should be deleted beforehand)
		this.connections = this.connections.filter((conn) => conn.server.name !== name)

		try {
			// Each MCP server requires its own transport connection and has unique capabilities, configurations, and error handling. Having separate clients also allows proper scoping of resources/tools and independent server management like reconnection.
			const client = new Client(
				{
					name: "Cline",
					version: this.providerRef.deref()?.context.extension?.packageJSON?.version ?? "1.0.0",
				},
				{
					capabilities: {},
				},
			)

			const transport = new StdioClientTransport({
				command: config.command,
				args: config.args,
				env: {
					...config.env,
					...(process.env.PATH ? { PATH: process.env.PATH } : {}),
					// ...(process.env.NODE_PATH ? { NODE_PATH: process.env.NODE_PATH } : {}),
				},
				stderr: "pipe", // necessary for stderr to be available
			})

			transport.onerror = async (error) => {
				console.error(`Transport error for "${name}":`, error)
				const connection = this.connections.find((conn) => conn.server.name === name)
				if (connection) {
					connection.server.status = "disconnected"
					this.appendErrorMessage(connection, error.message)
				}
				await this.notifyWebviewOfServerChanges()
			}

			transport.onclose = async () => {
				const connection = this.connections.find((conn) => conn.server.name === name)
				if (connection) {
					connection.server.status = "disconnected"
				}
				await this.notifyWebviewOfServerChanges()
			}

			// If the config is invalid, show an error
			if (!StdioConfigSchema.safeParse(config).success) {
				console.error(`Invalid config for "${name}": missing or invalid parameters`)
				const connection: McpConnection = {
					server: {
						name,
						config: JSON.stringify(config),
						status: "disconnected",
						error: "Invalid config: missing or invalid parameters",
					},
					client,
					transport,
				}
				this.connections.push(connection)
				return
			}

			// valid schema
			const parsedConfig = StdioConfigSchema.parse(config)
			const connection: McpConnection = {
				server: {
					name,
					config: JSON.stringify(config),
					status: "connecting",
					disabled: parsedConfig.disabled,
				},
				client,
				transport,
			}
			this.connections.push(connection)

			// transport.stderr is only available after the process has been started. However we can't start it separately from the .connect() call because it also starts the transport. And we can't place this after the connect call since we need to capture the stderr stream before the connection is established, in order to capture errors during the connection process.
			// As a workaround, we start the transport ourselves, and then monkey-patch the start method to no-op so that .connect() doesn't try to start it again.
			await transport.start()
			const stderrStream = transport.stderr
			if (stderrStream) {
				stderrStream.on("data", async (data: Buffer) => {
					const errorOutput = data.toString()
					console.error(`Server "${name}" stderr:`, errorOutput)
					const connection = this.connections.find((conn) => conn.server.name === name)
					if (connection) {
						// NOTE: we do not set server status to "disconnected" because stderr logs do not necessarily mean the server crashed or disconnected, it could just be informational. In fact when the server first starts up, it immediately logs "<name> server running on stdio" to stderr.
						this.appendErrorMessage(connection, errorOutput)
						// Only need to update webview right away if it's already disconnected
						if (connection.server.status === "disconnected") {
							await this.notifyWebviewOfServerChanges()
						}
					}
				})
			} else {
				console.error(`No stderr stream for ${name}`)
			}
			transport.start = async () => {} // No-op now, .connect() won't fail

			// Connect
			await client.connect(transport)
			connection.server.status = "connected"
			connection.server.error = ""

			// Initial fetch of tools and resources
			connection.server.tools = await this.fetchToolsList(name)
			connection.server.resources = await this.fetchResourcesList(name)
			connection.server.resourceTemplates = await this.fetchResourceTemplatesList(name)
		} catch (error) {
			// Update status with error
			const connection = this.connections.find((conn) => conn.server.name === name)
			if (connection) {
				connection.server.status = "disconnected"
				this.appendErrorMessage(connection, error instanceof Error ? error.message : String(error))
			}
			throw error
		}
	}

	private appendErrorMessage(connection: McpConnection, error: string) {
		const newError = connection.server.error ? `${connection.server.error}\n${error}` : error
		connection.server.error = newError //.slice(0, 800)
	}

	private async fetchToolsList(serverName: string): Promise<McpTool[]> {
		try {
			const response = await this.connections
				.find((conn) => conn.server.name === serverName)
				?.client.request({ method: "tools/list" }, ListToolsResultSchema)

			// Get autoApprove settings
			const settingsPath = await this.getMcpSettingsFilePath()
			const content = await fs.readFile(settingsPath, "utf-8")
			const config = JSON.parse(content)
			const autoApproveConfig = config.mcpServers[serverName]?.autoApprove || []

			// Mark tools as always allowed based on settings
			const tools = (response?.tools || []).map((tool) => ({
				...tool,
				autoApprove: autoApproveConfig.includes(tool.name),
			}))

			// console.log(`[MCP] Fetched tools for ${serverName}:`, tools)
			return tools
		} catch (error) {
			// console.error(`Failed to fetch tools for ${serverName}:`, error)
			return []
		}
	}

	private async fetchResourcesList(serverName: string): Promise<McpResource[]> {
		try {
			const response = await this.connections
				.find((conn) => conn.server.name === serverName)
				?.client.request({ method: "resources/list" }, ListResourcesResultSchema)
			return response?.resources || []
		} catch (error) {
			// console.error(`Failed to fetch resources for ${serverName}:`, error)
			return []
		}
	}

	private async fetchResourceTemplatesList(serverName: string): Promise<McpResourceTemplate[]> {
		try {
			const response = await this.connections
				.find((conn) => conn.server.name === serverName)
				?.client.request({ method: "resources/templates/list" }, ListResourceTemplatesResultSchema)
			return response?.resourceTemplates || []
		} catch (error) {
			// console.error(`Failed to fetch resource templates for ${serverName}:`, error)
			return []
		}
	}

	async deleteConnection(name: string): Promise<void> {
		const connection = this.connections.find((conn) => conn.server.name === name)
		if (connection) {
			try {
				await connection.transport.close()
				await connection.client.close()
			} catch (error) {
				console.error(`Failed to close transport for ${name}:`, error)
			}
			this.connections = this.connections.filter((conn) => conn.server.name !== name)
		}
	}

	async updateServerConnections(newServers: Record<string, any>): Promise<void> {
		this.isConnecting = true
		this.removeAllFileWatchers()
		const currentNames = new Set(this.connections.map((conn) => conn.server.name))
		const newNames = new Set(Object.keys(newServers))

		// Delete removed servers
		for (const name of currentNames) {
			if (!newNames.has(name)) {
				await this.deleteConnection(name)
				console.log(`Deleted MCP server: ${name}`)
			}
		}

		// Update or add servers
		for (const [name, config] of Object.entries(newServers)) {
			const currentConnection = this.connections.find((conn) => conn.server.name === name)

			if (!currentConnection) {
				// New server
				try {
					this.setupFileWatcher(name, config)
					await this.connectToServer(name, config)
				} catch (error) {
					console.error(`Failed to connect to new MCP server ${name}:`, error)
				}
			} else if (!deepEqual(JSON.parse(currentConnection.server.config), config)) {
				// Existing server with changed config
				try {
					this.setupFileWatcher(name, config)
					await this.deleteConnection(name)
					await this.connectToServer(name, config)
					console.log(`Reconnected MCP server with updated config: ${name}`)
				} catch (error) {
					console.error(`Failed to reconnect MCP server ${name}:`, error)
				}
			}
			// If server exists with same config, do nothing
		}
		await this.notifyWebviewOfServerChanges()
		this.isConnecting = false
	}

	private setupFileWatcher(name: string, config: any) {
		const filePath = config.args?.find((arg: string) => arg.includes("build/index.js"))
		if (filePath) {
			// we use chokidar instead of onDidSaveTextDocument because it doesn't require the file to be open in the editor. The settings config is better suited for onDidSave since that will be manually updated by the user or Cline (and we want to detect save events, not every file change)
			const watcher = chokidar.watch(filePath, {
				// persistent: true,
				// ignoreInitial: true,
				// awaitWriteFinish: true, // This helps with atomic writes
			})

			watcher.on("change", () => {
				console.log(`Detected change in ${filePath}. Restarting server ${name}...`)
				this.restartConnection(name)
			})

			this.fileWatchers.set(name, watcher)
		}
	}

	private removeAllFileWatchers() {
		this.fileWatchers.forEach((watcher) => watcher.close())
		this.fileWatchers.clear()
	}

	async restartConnection(serverName: string): Promise<void> {
		this.isConnecting = true
		const provider = this.providerRef.deref()
		if (!provider) {
			return
		}

		// Get existing connection and update its status
		const connection = this.connections.find((conn) => conn.server.name === serverName)
		const config = connection?.server.config
		if (config) {
			vscode.window.showInformationMessage(`Restarting ${serverName} MCP server...`)
			connection.server.status = "connecting"
			connection.server.error = ""
			await this.notifyWebviewOfServerChanges()
			await delay(500) // artificial delay to show user that server is restarting
			try {
				await this.deleteConnection(serverName)
				// Try to connect again using existing config
				await this.connectToServer(serverName, JSON.parse(config))
				vscode.window.showInformationMessage(`${serverName} MCP server connected`)
			} catch (error) {
				console.error(`Failed to restart connection for ${serverName}:`, error)
				vscode.window.showErrorMessage(`Failed to connect to ${serverName} MCP server`)
			}
		}

		await this.notifyWebviewOfServerChanges()
		this.isConnecting = false
	}

	private async notifyWebviewOfServerChanges(): Promise<void> {
		// servers should always be sorted in the order they are defined in the settings file
		const settingsPath = await this.getMcpSettingsFilePath()
		const content = await fs.readFile(settingsPath, "utf-8")
		const config = JSON.parse(content)
		const serverOrder = Object.keys(config.mcpServers || {})
		await this.providerRef.deref()?.postMessageToWebview({
			type: "mcpServers",
			mcpServers: [...this.connections]
				.sort((a, b) => {
					const indexA = serverOrder.indexOf(a.server.name)
					const indexB = serverOrder.indexOf(b.server.name)
					return indexA - indexB
				})
				.map((connection) => connection.server),
		})
	}

	async sendLatestMcpServers() {
		await this.notifyWebviewOfServerChanges()
	}

	// Using server

	// Public methods for server management

	public async toggleServerDisabled(serverName: string, disabled: boolean): Promise<void> {
		let settingsPath: string
		try {
			settingsPath = await this.getMcpSettingsFilePath()

			// Ensure the settings file exists and is accessible
			try {
				await fs.access(settingsPath)
			} catch (error) {
				console.error("Settings file not accessible:", error)
				throw new Error("Settings file not accessible")
			}
			const content = await fs.readFile(settingsPath, "utf-8")
			const config = JSON.parse(content)

			// Validate the config structure
			if (!config || typeof config !== "object") {
				throw new Error("Invalid config structure")
			}

			if (!config.mcpServers || typeof config.mcpServers !== "object") {
				config.mcpServers = {}
			}

			if (config.mcpServers[serverName]) {
				// Create a new server config object to ensure clean structure
				const serverConfig = {
					...config.mcpServers[serverName],
					disabled,
				}

				// Ensure required fields exist
				if (!serverConfig.autoApprove) {
					serverConfig.autoApprove = []
				}

				config.mcpServers[serverName] = serverConfig

				// Write the entire config back
				const updatedConfig = {
					mcpServers: config.mcpServers,
				}

				await fs.writeFile(settingsPath, JSON.stringify(updatedConfig, null, 2))

				const connection = this.connections.find((conn) => conn.server.name === serverName)
				if (connection) {
					try {
						connection.server.disabled = disabled

						// Only refresh capabilities if connected
						if (connection.server.status === "connected") {
							connection.server.tools = await this.fetchToolsList(serverName)
							connection.server.resources = await this.fetchResourcesList(serverName)
							connection.server.resourceTemplates = await this.fetchResourceTemplatesList(serverName)
						}
					} catch (error) {
						console.error(`Failed to refresh capabilities for ${serverName}:`, error)
					}
				}

				await this.notifyWebviewOfServerChanges()
			}
		} catch (error) {
			console.error("Failed to update server disabled state:", error)
			if (error instanceof Error) {
				console.error("Error details:", error.message, error.stack)
			}
			vscode.window.showErrorMessage(
				`Failed to update server state: ${error instanceof Error ? error.message : String(error)}`,
			)
			throw error
		}
	}

	async readResource(serverName: string, uri: string): Promise<McpResourceResponse> {
		const connection = this.connections.find((conn) => conn.server.name === serverName)
		if (!connection) {
			throw new Error(`No connection found for server: ${serverName}`)
		}
		if (connection.server.disabled) {
			throw new Error(`Server "${serverName}" is disabled`)
		}

		return await connection.client.request(
			{
				method: "resources/read",
				params: {
					uri,
				},
			},
			ReadResourceResultSchema,
		)
	}

	async callTool(serverName: string, toolName: string, toolArguments?: Record<string, unknown>): Promise<McpToolCallResponse> {
		const connection = this.connections.find((conn) => conn.server.name === serverName)
		if (!connection) {
			throw new Error(
				`No connection found for server: ${serverName}. Please make sure to use MCP servers available under 'Connected MCP Servers'.`,
			)
		}

		Logger.log(`connection: ${JSON.stringify(connection.server.config)}`)

		if (connection.server.disabled) {
			throw new Error(`Server "${serverName}" is disabled and cannot be used`)
		}

		let timeout = 60000 // Default timeout of 60 seconds - is also Anthropic's default timeout in their MCP SDK

		try {
			const config = JSON.parse(connection.server.config)
			const parsedConfig = StdioConfigSchema.parse(config)
			timeout = parsedConfig.timeout * 1000 // convert to milliseconds
		} catch (error) {
			Logger.log(`Failed to parse timeout configuration for server ${serverName}: ${error}`)
			// Continue with default timeout
		}

		Logger.log(`Calling tool ${toolName} with timeout ${timeout}`)

		return await connection.client.request(
			{
				method: "tools/call",
				params: {
					name: toolName,
					arguments: toolArguments,
				},
			},
			CallToolResultSchema,
			{
				timeout,
			},
		)
	}

	async toggleToolAutoApprove(serverName: string, toolName: string, shouldAllow: boolean): Promise<void> {
		try {
			const settingsPath = await this.getMcpSettingsFilePath()
			const content = await fs.readFile(settingsPath, "utf-8")
			const config = JSON.parse(content)

			// Initialize autoApprove if it doesn't exist
			if (!config.mcpServers[serverName].autoApprove) {
				config.mcpServers[serverName].autoApprove = []
			}

			const autoApprove = config.mcpServers[serverName].autoApprove
			const toolIndex = autoApprove.indexOf(toolName)

			if (shouldAllow && toolIndex === -1) {
				// Add tool to autoApprove list
				autoApprove.push(toolName)
			} else if (!shouldAllow && toolIndex !== -1) {
				// Remove tool from autoApprove list
				autoApprove.splice(toolIndex, 1)
			}

			// Write updated config back to file
			await fs.writeFile(settingsPath, JSON.stringify(config, null, 2))

			// Update the tools list to reflect the change
			const connection = this.connections.find((conn) => conn.server.name === serverName)
			if (connection) {
				connection.server.tools = await this.fetchToolsList(serverName)
				await this.notifyWebviewOfServerChanges()
			}
		} catch (error) {
			console.error("Failed to update autoApprove settings:", error)
			vscode.window.showErrorMessage("Failed to update autoApprove settings")
			throw error // Re-throw to ensure the error is properly handled
		}
	}

<<<<<<< HEAD
	public async updateServerTimeout(serverName: string, timeout: number): Promise<void> {
		try {
			// Validate timeout against schema
			const setConfigResult = StdioConfigSchema.shape.timeout.safeParse(timeout)
			if (!setConfigResult.success) {
				throw new Error(`Invalid timeout value: ${timeout}. Must be between 1 and 3600 seconds.`)
			}

			const settingsPath = await this.getMcpSettingsFilePath()
			const content = await fs.readFile(settingsPath, "utf-8")
			const config = JSON.parse(content)

			if (!config.mcpServers?.[serverName]) {
				throw new Error(`Server "${serverName}" not found in settings`)
			}

			// Update the timeout in the config
			config.mcpServers[serverName] = {
				...config.mcpServers[serverName],
				timeout,
			}

			// Write updated config back to file
			await fs.writeFile(settingsPath, JSON.stringify(config, null, 2))

			// Update server connections to apply the new timeout
			await this.updateServerConnections(config.mcpServers)

			vscode.window.showInformationMessage(`Updated timeout to ${timeout} seconds`)
		} catch (error) {
			console.error("Failed to update server timeout:", error)
			if (error instanceof Error) {
				console.error("Error details:", error.message, error.stack)
			}
			vscode.window.showErrorMessage(
				`Failed to update server timeout: ${error instanceof Error ? error.message : String(error)}`,
=======
	public async deleteServer(serverName: string) {
		try {
			const settingsPath = await this.getMcpSettingsFilePath()
			const content = await fs.readFile(settingsPath, "utf-8")
			const config = JSON.parse(content)
			if (!config.mcpServers || typeof config.mcpServers !== "object") {
				config.mcpServers = {}
			}
			if (config.mcpServers[serverName]) {
				delete config.mcpServers[serverName]
				const updatedConfig = {
					mcpServers: config.mcpServers,
				}
				await fs.writeFile(settingsPath, JSON.stringify(updatedConfig, null, 2))
				await this.updateServerConnections(config.mcpServers)
				vscode.window.showInformationMessage(`Deleted ${serverName} MCP server`)
			} else {
				vscode.window.showWarningMessage(`${serverName} not found in MCP configuration`)
			}
		} catch (error) {
			vscode.window.showErrorMessage(
				`Failed to delete MCP server: ${error instanceof Error ? error.message : String(error)}`,
>>>>>>> 9b30efef
			)
			throw error
		}
	}

	async dispose(): Promise<void> {
		this.removeAllFileWatchers()
		for (const connection of this.connections) {
			try {
				await this.deleteConnection(connection.server.name)
			} catch (error) {
				console.error(`Failed to close connection for ${connection.server.name}:`, error)
			}
		}
		this.connections = []
		if (this.settingsWatcher) {
			this.settingsWatcher.dispose()
		}
		this.disposables.forEach((d) => d.dispose())
	}
}<|MERGE_RESOLUTION|>--- conflicted
+++ resolved
@@ -631,44 +631,6 @@
 		}
 	}
 
-<<<<<<< HEAD
-	public async updateServerTimeout(serverName: string, timeout: number): Promise<void> {
-		try {
-			// Validate timeout against schema
-			const setConfigResult = StdioConfigSchema.shape.timeout.safeParse(timeout)
-			if (!setConfigResult.success) {
-				throw new Error(`Invalid timeout value: ${timeout}. Must be between 1 and 3600 seconds.`)
-			}
-
-			const settingsPath = await this.getMcpSettingsFilePath()
-			const content = await fs.readFile(settingsPath, "utf-8")
-			const config = JSON.parse(content)
-
-			if (!config.mcpServers?.[serverName]) {
-				throw new Error(`Server "${serverName}" not found in settings`)
-			}
-
-			// Update the timeout in the config
-			config.mcpServers[serverName] = {
-				...config.mcpServers[serverName],
-				timeout,
-			}
-
-			// Write updated config back to file
-			await fs.writeFile(settingsPath, JSON.stringify(config, null, 2))
-
-			// Update server connections to apply the new timeout
-			await this.updateServerConnections(config.mcpServers)
-
-			vscode.window.showInformationMessage(`Updated timeout to ${timeout} seconds`)
-		} catch (error) {
-			console.error("Failed to update server timeout:", error)
-			if (error instanceof Error) {
-				console.error("Error details:", error.message, error.stack)
-			}
-			vscode.window.showErrorMessage(
-				`Failed to update server timeout: ${error instanceof Error ? error.message : String(error)}`,
-=======
 	public async deleteServer(serverName: string) {
 		try {
 			const settingsPath = await this.getMcpSettingsFilePath()
@@ -691,7 +653,47 @@
 		} catch (error) {
 			vscode.window.showErrorMessage(
 				`Failed to delete MCP server: ${error instanceof Error ? error.message : String(error)}`,
->>>>>>> 9b30efef
+			)
+			throw error
+		}
+	}
+
+	public async updateServerTimeout(serverName: string, timeout: number): Promise<void> {
+		try {
+			// Validate timeout against schema
+			const setConfigResult = StdioConfigSchema.shape.timeout.safeParse(timeout)
+			if (!setConfigResult.success) {
+				throw new Error(`Invalid timeout value: ${timeout}. Must be between 1 and 3600 seconds.`)
+			}
+
+			const settingsPath = await this.getMcpSettingsFilePath()
+			const content = await fs.readFile(settingsPath, "utf-8")
+			const config = JSON.parse(content)
+
+			if (!config.mcpServers?.[serverName]) {
+				throw new Error(`Server "${serverName}" not found in settings`)
+			}
+
+			// Update the timeout in the config
+			config.mcpServers[serverName] = {
+				...config.mcpServers[serverName],
+				timeout,
+			}
+
+			// Write updated config back to file
+			await fs.writeFile(settingsPath, JSON.stringify(config, null, 2))
+
+			// Update server connections to apply the new timeout
+			await this.updateServerConnections(config.mcpServers)
+
+			vscode.window.showInformationMessage(`Updated timeout to ${timeout} seconds`)
+		} catch (error) {
+			console.error("Failed to update server timeout:", error)
+			if (error instanceof Error) {
+				console.error("Error details:", error.message, error.stack)
+			}
+			vscode.window.showErrorMessage(
+				`Failed to update server timeout: ${error instanceof Error ? error.message : String(error)}`,
 			)
 			throw error
 		}
