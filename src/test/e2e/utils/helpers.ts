--- conflicted
+++ resolved
@@ -213,22 +213,17 @@
 			await use(async () => {
 				const app = await _electron.launch({
 					executablePath,
-<<<<<<< HEAD
 					env: {
 						...process.env,
-						// IS_DEV: "true",
 						TEMP_PROFILE: "true",
 						E2E_TEST: "true",
 						CLINE_ENVIRONMENT: "local",
-						DEV_WORKSPACE_FOLDER: E2ETestHelper.CODEBASE_ROOT_DIR,
+						// IS_DEV: "true",
+						// DEV_WORKSPACE_FOLDER: E2ETestHelper.CODEBASE_ROOT_DIR,
 					},
 					recordVideo: {
 						dir: E2ETestHelper.getResultsDir(testInfo.title, "recordings"),
 					},
-=======
-					env: { ...process.env, TEMP_PROFILE: "true", E2E_TEST: "true" },
-					recordVideo: { dir: getResultsDir(testInfo.title, "recordings") },
->>>>>>> 85fbbcbe
 					args: [
 						"--no-sandbox",
 						"--disable-updates",
