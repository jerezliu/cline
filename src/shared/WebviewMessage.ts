import { ApiConfiguration } from "./api"
import { AutoApprovalSettings } from "./AutoApprovalSettings"
import { BrowserSettings } from "./BrowserSettings"
import { ChatSettings } from "./ChatSettings"
import { ChatContent } from "./ChatContent"

export interface WebviewMessage {
	type:
		| "apiConfiguration"
		| "customInstructions"
		| "webviewDidLaunch"
		| "newTask"
		| "askResponse"
		| "clearTask"
		| "didShowAnnouncement"
		| "selectImages"
		| "exportCurrentTask"
		| "showTaskWithId"
		| "deleteTaskWithId"
		| "exportTaskWithId"
		| "resetState"
		| "requestOllamaModels"
		| "requestLmStudioModels"
		| "openImage"
		| "openFile"
		| "openMention"
		| "cancelTask"
		| "refreshOpenRouterModels"
		| "refreshOpenAiModels"
		| "openMcpSettings"
		| "restartMcpServer"
		| "deleteMcpServer"
		| "autoApprovalSettings"
		| "browserSettings"
		| "togglePlanActMode"
		| "checkpointDiff"
		| "checkpointRestore"
		| "taskCompletionViewChanges"
		| "openExtensionSettings"
		| "requestVsCodeLmModels"
		| "toggleToolAutoApprove"
		| "toggleMcpServer"
		| "getLatestState"
		| "accountLoginClicked"
		| "accountLogoutClicked"
		| "subscribeEmail"
		| "fetchMcpMarketplace"
		| "downloadMcp"
		| "silentlyRefreshMcpMarketplace"
		| "searchCommits"
		| "showMcpView"
		| "fetchLatestMcpServersFromHub"
<<<<<<< HEAD
		| "updateMcpTimeout"
		| "updateThinkingBudgetTokens"
=======
>>>>>>> 35a64a36
	// | "relaunchChromeDebugMode"
	text?: string
	disabled?: boolean
	askResponse?: ClineAskResponse
	apiConfiguration?: ApiConfiguration
	images?: string[]
	bool?: boolean
	number?: number
	autoApprovalSettings?: AutoApprovalSettings
	browserSettings?: BrowserSettings
	chatSettings?: ChatSettings
	chatContent?: ChatContent
	mcpId?: string

	// For toggleToolAutoApprove
	serverName?: string
	toolName?: string
	autoApprove?: boolean
}

export type ClineAskResponse = "yesButtonClicked" | "noButtonClicked" | "messageResponse"

export type ClineCheckpointRestore = "task" | "workspace" | "taskAndWorkspace"<|MERGE_RESOLUTION|>--- conflicted
+++ resolved
@@ -50,11 +50,7 @@
 		| "searchCommits"
 		| "showMcpView"
 		| "fetchLatestMcpServersFromHub"
-<<<<<<< HEAD
-		| "updateMcpTimeout"
 		| "updateThinkingBudgetTokens"
-=======
->>>>>>> 35a64a36
 	// | "relaunchChromeDebugMode"
 	text?: string
 	disabled?: boolean
