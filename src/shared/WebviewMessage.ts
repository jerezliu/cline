--- conflicted
+++ resolved
@@ -15,11 +15,6 @@
 		| "reportBug"
 		| "openInBrowser"
 		| "showChatView"
-<<<<<<< HEAD
-		| "openMcpSettings"
-=======
-		| "openExtensionSettings"
->>>>>>> a2bc54d7
 		| "requestVsCodeLmModels"
 		| "showAccountViewClicked"
 		| "authStateChanged"
