--- conflicted
+++ resolved
@@ -100,14 +100,11 @@
 		email: string | null
 		photoURL: string | null
 	}
-<<<<<<< HEAD
 	mcpMarketplaceEnabled?: boolean
 	telemetrySetting: TelemetrySetting
 	conversationDataSetting?: ConversationDataSetting
 	planActSeparateModelsSetting: boolean
-=======
 	version: string
->>>>>>> 23a0d416
 	vscMachineId: string
 }
 
