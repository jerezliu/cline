--- conflicted
+++ resolved
@@ -172,6 +172,8 @@
   optional string sap_ai_resource_group = 51;
   optional string sap_ai_core_token_url = 52;
   optional string sap_ai_core_base_url = 53;
+  optional string moonshot_api_key = 54;
+  optional string moonshot_api_line = 55;
   
   // Plan mode configurations
   optional string plan_mode_api_provider = 100;
@@ -221,17 +223,8 @@
   repeated string favorited_model_ids = 300;
 
   // Extension fields for Bedrock Api Keys
-<<<<<<< HEAD
   optional string aws_authentication = 301;
   optional string aws_bedrock_api_key = 302;
 
   optional string cline_account_id = 303;
-=======
-  optional string aws_authentication = 78;
-  optional string aws_bedrock_api_key = 79;
-
-  // Moonshot
-  optional string moonshot_api_key = 80;
-  optional string moonshot_api_line = 81;
->>>>>>> bf37bfa7
 }