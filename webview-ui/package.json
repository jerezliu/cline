--- conflicted
+++ resolved
@@ -60,10 +60,6 @@
 		"typescript": "^5.7.3",
 		"typescript-eslint": "^8.18.2",
 		"vite": "^6.2.6",
-<<<<<<< HEAD
 		"vitest": "^3.1.1"
-=======
-		"vitest": "^3.0.5"
->>>>>>> 02120810
 	}
 }