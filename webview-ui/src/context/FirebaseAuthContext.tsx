import { AccountServiceClient } from "@/services/grpc-client"
import { vscode } from "@/utils/vscode"
import { EmptyRequest } from "@shared/proto/common"
import { initializeApp } from "firebase/app"
import { User, getAuth, signInWithCustomToken, signOut } from "firebase/auth"
import React, { createContext, useCallback, useContext, useEffect, useState } from "react"
<<<<<<< HEAD
import { AccountServiceClient } from "@/services/grpc-client"
import { useExtensionState } from "./ExtensionStateContext"
import { AuthStateChanged } from "@shared/proto/account"
=======
>>>>>>> 77cc05c8

// Firebase configuration from extension
const firebaseConfig = {
	apiKey: "AIzaSyDcXAaanNgR2_T0dq2oOl5XyKPksYHppVo",
	authDomain: "cline-bot.firebaseapp.com",
	projectId: "cline-bot",
	storageBucket: "cline-bot.firebasestorage.app",
	messagingSenderId: "364369702101",
	appId: "1:364369702101:web:0013885dcf20b43799c65c",
	measurementId: "G-MDPRELSCD1",
}

interface FirebaseAuthContextType {
	user: User | null
	isInitialized: boolean
	signInWithToken: (token: string) => Promise<void>
	handleSignOut: () => Promise<void>
}

const FirebaseAuthContext = createContext<FirebaseAuthContextType | undefined>(undefined)

export const FirebaseAuthProvider: React.FC<{ children: React.ReactNode }> = ({ children }) => {
	const [user, setUser] = useState<User | null>(null)
	const [isInitialized, setIsInitialized] = useState(false)
	const { setUserInfo } = useExtensionState()

	// Initialize Firebase
	const app = initializeApp(firebaseConfig)
	const auth = getAuth(app)

	// Handle auth state changes
	useEffect(() => {
		const unsubscribe = auth.onAuthStateChanged((user) => {
			setUser(user)
			setIsInitialized(true)

			if (!user) {
				// when opening the extension in a new webview (ie if you logged in to sidebar webview but then open a popout tab webview) this effect will trigger without the original webview's session, resulting in us clearing out the user info object.
				// we rely on this object to determine if the user is logged in, so we only want to clear it when the user logs out, rather than whenever a webview without a session is opened.
				return
			}
			// Sync auth state with extension
			AccountServiceClient.authStateChanged({
				user: user
					? {
							displayName: user.displayName ?? undefined,
							email: user.email ?? undefined,
							photoURL: user.photoURL ?? undefined,
						}
					: undefined,
			})
				.then((response: AuthStateChanged) => {
					setUserInfo(response.user)
				})
				.catch((error) => {
					console.error("Error updating auth state via gRPC:", error)
				})
		})

		return () => unsubscribe()
	}, [auth])

	const signInWithToken = useCallback(
		async (token: string) => {
			try {
				await signInWithCustomToken(auth, token)
				console.log("Successfully signed in with custom token")
			} catch (error) {
				console.error("Error signing in with custom token:", error)
				throw error
			}
		},
		[auth],
	)

	// Set up authCallback subscription
	useEffect(() => {
		const cleanup = AccountServiceClient.subscribeToAuthCallback(EmptyRequest.create({}), {
			onResponse: (event) => {
				if (event.value) {
					signInWithToken(event.value)
				}
			},
			onError: (error) => {
				console.error("Error in authCallback subscription:", error)
			},
			onComplete: () => {},
		})

		return cleanup
	}, [signInWithToken])

	const handleSignOut = useCallback(async () => {
		try {
			await signOut(auth)
			console.log("Successfully signed out of Firebase")
		} catch (error) {
			console.error("Error signing out of Firebase:", error)
			throw error
		}
	}, [auth])

	return (
		<FirebaseAuthContext.Provider value={{ user, isInitialized, signInWithToken, handleSignOut }}>
			{children}
		</FirebaseAuthContext.Provider>
	)
}

export const useFirebaseAuth = () => {
	const context = useContext(FirebaseAuthContext)
	if (context === undefined) {
		throw new Error("useFirebaseAuth must be used within a FirebaseAuthProvider")
	}
	return context
}<|MERGE_RESOLUTION|>--- conflicted
+++ resolved
@@ -4,12 +4,8 @@
 import { initializeApp } from "firebase/app"
 import { User, getAuth, signInWithCustomToken, signOut } from "firebase/auth"
 import React, { createContext, useCallback, useContext, useEffect, useState } from "react"
-<<<<<<< HEAD
-import { AccountServiceClient } from "@/services/grpc-client"
 import { useExtensionState } from "./ExtensionStateContext"
 import { AuthStateChanged } from "@shared/proto/account"
-=======
->>>>>>> 77cc05c8
 
 // Firebase configuration from extension
 const firebaseConfig = {
