import React, { createContext, useCallback, useContext, useEffect, useRef, useState } from "react"
import "../../../src/shared/webview/types"
import {
	StateServiceClient,
	ModelsServiceClient,
	UiServiceClient,
	FileServiceClient,
	McpServiceClient,
} from "../services/grpc-client"
import { EmptyRequest, StringRequest } from "@shared/proto/common"
import { UpdateSettingsRequest } from "@shared/proto/state"
import { WebviewProviderType as WebviewProviderTypeEnum, WebviewProviderTypeRequest } from "@shared/proto/ui"
import { TerminalProfile } from "@shared/proto/state"
import { convertProtoToClineMessage } from "@shared/proto-conversions/cline-message"
import { convertProtoMcpServersToMcpServers } from "@shared/proto-conversions/mcp/mcp-server-conversion"
import { DEFAULT_AUTO_APPROVAL_SETTINGS } from "@shared/AutoApprovalSettings"
import { DEFAULT_BROWSER_SETTINGS, BrowserSettings } from "@shared/BrowserSettings"
import { ChatSettings, DEFAULT_CHAT_SETTINGS } from "@shared/ChatSettings"
import { DEFAULT_PLATFORM, ExtensionMessage, ExtensionState } from "@shared/ExtensionMessage"
import { TelemetrySetting } from "@shared/TelemetrySetting"
import { findLastIndex } from "@shared/array"
import {
	ApiConfiguration,
	ModelInfo,
	openRouterDefaultModelId,
	openRouterDefaultModelInfo,
	requestyDefaultModelId,
	requestyDefaultModelInfo,
} from "../../../src/shared/api"
import { McpMarketplaceCatalog, McpServer, McpViewTab } from "../../../src/shared/mcp"
import { convertTextMateToHljs } from "../utils/textMateToHljs"
import { OpenRouterCompatibleModelInfo } from "@shared/proto/models"
import { UserInfo } from "@shared/proto/account"

interface ExtensionStateContextType extends ExtensionState {
	didHydrateState: boolean
	showWelcome: boolean
	theme: Record<string, string> | undefined
	openRouterModels: Record<string, ModelInfo>
	openAiModels: string[]
	requestyModels: Record<string, ModelInfo>
	mcpServers: McpServer[]
	mcpMarketplaceCatalog: McpMarketplaceCatalog
	filePaths: string[]
	totalTasksSize: number | null
	availableTerminalProfiles: TerminalProfile[]

	// View state
	showMcp: boolean
	mcpTab?: McpViewTab
	showSettings: boolean
	showHistory: boolean
	showAccount: boolean
	showAnnouncement: boolean

	// Setters
	setApiConfiguration: (config: ApiConfiguration) => void
	setTelemetrySetting: (value: TelemetrySetting) => void
	setShowAnnouncement: (value: boolean) => void
	setShouldShowAnnouncement: (value: boolean) => void
	setPlanActSeparateModelsSetting: (value: boolean) => void
	setEnableCheckpointsSetting: (value: boolean) => void
	setMcpMarketplaceEnabled: (value: boolean) => void
	setMcpRichDisplayEnabled: (value: boolean) => void
	setMcpResponsesCollapsed: (value: boolean) => void
	setShellIntegrationTimeout: (value: number) => void
	setTerminalReuseEnabled: (value: boolean) => void
	setTerminalOutputLineLimit: (value: number) => void
	setDefaultTerminalProfile: (value: string) => void
	setChatSettings: (value: ChatSettings) => void
	setMcpServers: (value: McpServer[]) => void
	setRequestyModels: (value: Record<string, ModelInfo>) => void
	setGlobalClineRulesToggles: (toggles: Record<string, boolean>) => void
	setLocalClineRulesToggles: (toggles: Record<string, boolean>) => void
	setLocalCursorRulesToggles: (toggles: Record<string, boolean>) => void
	setLocalWindsurfRulesToggles: (toggles: Record<string, boolean>) => void
	setLocalWorkflowToggles: (toggles: Record<string, boolean>) => void
	setGlobalWorkflowToggles: (toggles: Record<string, boolean>) => void
	setMcpMarketplaceCatalog: (value: McpMarketplaceCatalog) => void
	setTotalTasksSize: (value: number | null) => void
	setAvailableTerminalProfiles: (profiles: TerminalProfile[]) => void // Setter for profiles
	setBrowserSettings: (value: BrowserSettings) => void

	// Refresh functions
	refreshOpenRouterModels: () => void
	setUserInfo: (userInfo?: UserInfo) => void

	// Navigation state setters
	setShowMcp: (value: boolean) => void
	setMcpTab: (tab?: McpViewTab) => void

	// Navigation functions
	navigateToMcp: (tab?: McpViewTab) => void
	navigateToSettings: () => void
	navigateToHistory: () => void
	navigateToAccount: () => void
	navigateToChat: () => void

	// Hide functions
	hideSettings: () => void
	hideHistory: () => void
	hideAccount: () => void
	hideAnnouncement: () => void
	closeMcpView: () => void

	// Event callbacks
	onRelinquishControl: (callback: () => void) => () => void
}

const ExtensionStateContext = createContext<ExtensionStateContextType | undefined>(undefined)

export const ExtensionStateContextProvider: React.FC<{
	children: React.ReactNode
}> = ({ children }) => {
	// Get the current webview provider type
	const currentProviderType =
		window.WEBVIEW_PROVIDER_TYPE === "sidebar" ? WebviewProviderTypeEnum.SIDEBAR : WebviewProviderTypeEnum.TAB
	// UI view state
	const [showMcp, setShowMcp] = useState(false)
	const [mcpTab, setMcpTab] = useState<McpViewTab | undefined>(undefined)
	const [showSettings, setShowSettings] = useState(false)
	const [showHistory, setShowHistory] = useState(false)
	const [showAccount, setShowAccount] = useState(false)
	const [showAnnouncement, setShowAnnouncement] = useState(false)

	// Helper for MCP view
	const closeMcpView = useCallback(() => {
		setShowMcp(false)
		setMcpTab(undefined)
	}, [setShowMcp, setMcpTab])

	// Hide functions
	const hideSettings = useCallback(() => setShowSettings(false), [setShowSettings])
	const hideHistory = useCallback(() => setShowHistory(false), [setShowHistory])
	const hideAccount = useCallback(() => setShowAccount(false), [setShowAccount])
	const hideAnnouncement = useCallback(() => setShowAnnouncement(false), [setShowAnnouncement])

	// Navigation functions
	const navigateToMcp = useCallback(
		(tab?: McpViewTab) => {
			setShowSettings(false)
			setShowHistory(false)
			setShowAccount(false)
			if (tab) {
				setMcpTab(tab)
			}
			setShowMcp(true)
		},
		[setShowMcp, setMcpTab, setShowSettings, setShowHistory, setShowAccount],
	)

	const navigateToSettings = useCallback(() => {
		setShowHistory(false)
		closeMcpView()
		setShowAccount(false)
		setShowSettings(true)
	}, [setShowSettings, setShowHistory, closeMcpView, setShowAccount])

	const navigateToHistory = useCallback(() => {
		setShowSettings(false)
		closeMcpView()
		setShowAccount(false)
		setShowHistory(true)
	}, [setShowSettings, closeMcpView, setShowAccount, setShowHistory])

	const navigateToAccount = useCallback(() => {
		setShowSettings(false)
		closeMcpView()
		setShowHistory(false)
		setShowAccount(true)
	}, [setShowSettings, closeMcpView, setShowHistory, setShowAccount])

	const navigateToChat = useCallback(() => {
		setShowSettings(false)
		closeMcpView()
		setShowHistory(false)
		setShowAccount(false)
	}, [setShowSettings, closeMcpView, setShowHistory, setShowAccount])

	const [state, setState] = useState<ExtensionState>({
		version: "",
		clineMessages: [],
		taskHistory: [],
		shouldShowAnnouncement: false,
		autoApprovalSettings: DEFAULT_AUTO_APPROVAL_SETTINGS,
		browserSettings: DEFAULT_BROWSER_SETTINGS,
		chatSettings: DEFAULT_CHAT_SETTINGS,
		platform: DEFAULT_PLATFORM,
		telemetrySetting: "unset",
		distinctId: "",
		planActSeparateModelsSetting: true,
		enableCheckpointsSetting: true,
		mcpRichDisplayEnabled: true,
		globalClineRulesToggles: {},
		localClineRulesToggles: {},
		localCursorRulesToggles: {},
		localWindsurfRulesToggles: {},
		localWorkflowToggles: {},
		globalWorkflowToggles: {},
		shellIntegrationTimeout: 4000,
		terminalReuseEnabled: true,
		terminalOutputLineLimit: 500,
		defaultTerminalProfile: "default",
		isNewUser: false,
		welcomeViewCompleted: false,
		mcpResponsesCollapsed: false, // Default value (expanded), will be overwritten by extension state
	})
	const [didHydrateState, setDidHydrateState] = useState(false)
	const [showWelcome, setShowWelcome] = useState(false)
	const [theme, setTheme] = useState<Record<string, string>>()
	const [filePaths, setFilePaths] = useState<string[]>([])
	const [openRouterModels, setOpenRouterModels] = useState<Record<string, ModelInfo>>({
		[openRouterDefaultModelId]: openRouterDefaultModelInfo,
	})
	const [totalTasksSize, setTotalTasksSize] = useState<number | null>(null)
	const [availableTerminalProfiles, setAvailableTerminalProfiles] = useState<TerminalProfile[]>([])

	const [openAiModels, setOpenAiModels] = useState<string[]>([])
	const [requestyModels, setRequestyModels] = useState<Record<string, ModelInfo>>({
		[requestyDefaultModelId]: requestyDefaultModelInfo,
	})
	const [mcpServers, setMcpServers] = useState<McpServer[]>([])
	const [mcpMarketplaceCatalog, setMcpMarketplaceCatalog] = useState<McpMarketplaceCatalog>({ items: [] })

	// References to store subscription cancellation functions
	const stateSubscriptionRef = useRef<(() => void) | null>(null)

	// Reference for focusChatInput subscription
	const focusChatInputUnsubscribeRef = useRef<(() => void) | null>(null)
	const mcpButtonUnsubscribeRef = useRef<(() => void) | null>(null)
	const historyButtonClickedSubscriptionRef = useRef<(() => void) | null>(null)
	const chatButtonUnsubscribeRef = useRef<(() => void) | null>(null)
	const accountButtonClickedSubscriptionRef = useRef<(() => void) | null>(null)
	const settingsButtonClickedSubscriptionRef = useRef<(() => void) | null>(null)
	const partialMessageUnsubscribeRef = useRef<(() => void) | null>(null)
	const mcpMarketplaceUnsubscribeRef = useRef<(() => void) | null>(null)
	const themeSubscriptionRef = useRef<(() => void) | null>(null)
	const openRouterModelsUnsubscribeRef = useRef<(() => void) | null>(null)
	const workspaceUpdatesUnsubscribeRef = useRef<(() => void) | null>(null)
	const relinquishControlUnsubscribeRef = useRef<(() => void) | null>(null)

	// Add ref for callbacks
	const relinquishControlCallbacks = useRef<Set<() => void>>(new Set())

	// Create hook function
	const onRelinquishControl = useCallback((callback: () => void) => {
		relinquishControlCallbacks.current.add(callback)
		return () => {
			relinquishControlCallbacks.current.delete(callback)
		}
	}, [])
	const mcpServersSubscriptionRef = useRef<(() => void) | null>(null)
	const didBecomeVisibleUnsubscribeRef = useRef<(() => void) | null>(null)

	// Subscribe to state updates and UI events using the gRPC streaming API
	useEffect(() => {
		// Use the already defined webview provider type
		const webviewType = currentProviderType

		// Set up state subscription
		stateSubscriptionRef.current = StateServiceClient.subscribeToState(EmptyRequest.create({}), {
			onResponse: (response) => {
				if (response.stateJson) {
					try {
						const stateData = JSON.parse(response.stateJson) as ExtensionState
						console.log("[DEBUG] parsed state JSON, updating state")
						setState((prevState) => {
							// Versioning logic for autoApprovalSettings
							const incomingVersion = stateData.autoApprovalSettings?.version ?? 1
							const currentVersion = prevState.autoApprovalSettings?.version ?? 1
							const shouldUpdateAutoApproval = incomingVersion > currentVersion

							const newState = {
								...stateData,
								autoApprovalSettings: shouldUpdateAutoApproval
									? stateData.autoApprovalSettings
									: prevState.autoApprovalSettings,
							}

							// Update welcome screen state based on API configuration
<<<<<<< HEAD
							const config = stateData.apiConfiguration
							const hasKey = config
								? [
										config.apiKey,
										config.openRouterApiKey,
										config.awsRegion,
										config.vertexProjectId,
										config.openAiApiKey,
										config.ollamaModelId,
										config.lmStudioModelId,
										config.liteLlmApiKey,
										config.geminiApiKey,
										config.openAiNativeApiKey,
										config.deepSeekApiKey,
										config.requestyApiKey,
										config.togetherApiKey,
										config.qwenApiKey,
										config.doubaoApiKey,
										config.mistralApiKey,
										config.vsCodeLmModelSelector,
										config.clineAccountId,
										config.asksageApiKey,
										config.xaiApiKey,
										config.sambanovaApiKey,
										config.sapAiCoreClientId,
									].some((key) => key !== undefined)
								: false

							// TODO: fix this hacky way of checking if the user has a key/logged in/has a provider set.
							setShowWelcome(!hasKey)
=======
							setShowWelcome(!newState.welcomeViewCompleted)
>>>>>>> 0262e13a
							setDidHydrateState(true)

							console.log("[DEBUG] returning new state in ESC")

							return newState
						})
					} catch (error) {
						console.error("Error parsing state JSON:", error)
						console.log("[DEBUG] ERR getting state", error)
					}
				}
				console.log('[DEBUG] ended "got subscribed state"')
			},
			onError: (error) => {
				console.error("Error in state subscription:", error)
			},
			onComplete: () => {
				console.log("State subscription completed")
			},
		})

		// Subscribe to MCP button clicked events with webview type
		mcpButtonUnsubscribeRef.current = UiServiceClient.subscribeToMcpButtonClicked(
			WebviewProviderTypeRequest.create({
				providerType: webviewType,
			}),
			{
				onResponse: () => {
					console.log("[DEBUG] Received mcpButtonClicked event from gRPC stream")
					navigateToMcp()
				},
				onError: (error) => {
					console.error("Error in mcpButtonClicked subscription:", error)
				},
				onComplete: () => {
					console.log("mcpButtonClicked subscription completed")
				},
			},
		)

		// Set up history button clicked subscription with webview type
		historyButtonClickedSubscriptionRef.current = UiServiceClient.subscribeToHistoryButtonClicked(
			WebviewProviderTypeRequest.create({
				providerType: webviewType,
			}),
			{
				onResponse: () => {
					// When history button is clicked, navigate to history view
					console.log("[DEBUG] Received history button clicked event from gRPC stream")
					navigateToHistory()
				},
				onError: (error) => {
					console.error("Error in history button clicked subscription:", error)
				},
				onComplete: () => {
					console.log("History button clicked subscription completed")
				},
			},
		)

		// Subscribe to chat button clicked events with webview type
		chatButtonUnsubscribeRef.current = UiServiceClient.subscribeToChatButtonClicked(EmptyRequest.create({}), {
			onResponse: () => {
				// When chat button is clicked, navigate to chat
				console.log("[DEBUG] Received chat button clicked event from gRPC stream")
				navigateToChat()
			},
			onError: (error) => {
				console.error("Error in chat button subscription:", error)
			},
			onComplete: () => {},
		})

		// Subscribe to didBecomeVisible events
		didBecomeVisibleUnsubscribeRef.current = UiServiceClient.subscribeToDidBecomeVisible(EmptyRequest.create({}), {
			onResponse: () => {
				console.log("[DEBUG] Received didBecomeVisible event from gRPC stream")
				window.dispatchEvent(new CustomEvent("focusChatInput"))
			},
			onError: (error) => {
				console.error("Error in didBecomeVisible subscription:", error)
			},
			onComplete: () => {},
		})

		// Subscribe to MCP servers updates
		mcpServersSubscriptionRef.current = McpServiceClient.subscribeToMcpServers(EmptyRequest.create(), {
			onResponse: (response) => {
				console.log("[DEBUG] Received MCP servers update from gRPC stream")
				if (response.mcpServers) {
					setMcpServers(convertProtoMcpServersToMcpServers(response.mcpServers))
				}
			},
			onError: (error) => {
				console.error("Error in MCP servers subscription:", error)
			},
			onComplete: () => {
				console.log("MCP servers subscription completed")
			},
		})

		// Subscribe to workspace file updates
		workspaceUpdatesUnsubscribeRef.current = FileServiceClient.subscribeToWorkspaceUpdates(EmptyRequest.create({}), {
			onResponse: (response) => {
				console.log("[DEBUG] Received workspace update event from gRPC stream")
				setFilePaths(response.values || [])
			},
			onError: (error) => {
				console.error("Error in workspace updates subscription:", error)
			},
			onComplete: () => {},
		})

		// Set up settings button clicked subscription
		settingsButtonClickedSubscriptionRef.current = UiServiceClient.subscribeToSettingsButtonClicked(
			WebviewProviderTypeRequest.create({
				providerType: currentProviderType,
			}),
			{
				onResponse: () => {
					// When settings button is clicked, navigate to settings
					navigateToSettings()
				},
				onError: (error) => {
					console.error("Error in settings button clicked subscription:", error)
				},
				onComplete: () => {
					console.log("Settings button clicked subscription completed")
				},
			},
		)

		// Subscribe to partial message events
		partialMessageUnsubscribeRef.current = UiServiceClient.subscribeToPartialMessage(EmptyRequest.create({}), {
			onResponse: (protoMessage) => {
				try {
					// Validate critical fields
					if (!protoMessage.ts || protoMessage.ts <= 0) {
						console.error("Invalid timestamp in partial message:", protoMessage)
						return
					}

					const partialMessage = convertProtoToClineMessage(protoMessage)
					setState((prevState) => {
						// worth noting it will never be possible for a more up-to-date message to be sent here or in normal messages post since the presentAssistantContent function uses lock
						const lastIndex = findLastIndex(prevState.clineMessages, (msg) => msg.ts === partialMessage.ts)
						if (lastIndex !== -1) {
							const newClineMessages = [...prevState.clineMessages]
							newClineMessages[lastIndex] = partialMessage
							return { ...prevState, clineMessages: newClineMessages }
						}
						return prevState
					})
				} catch (error) {
					console.error("Failed to process partial message:", error, protoMessage)
				}
			},
			onError: (error) => {
				console.error("Error in partialMessage subscription:", error)
			},
			onComplete: () => {
				console.log("[DEBUG] partialMessage subscription completed")
			},
		})

		// Subscribe to MCP marketplace catalog updates
		mcpMarketplaceUnsubscribeRef.current = McpServiceClient.subscribeToMcpMarketplaceCatalog(EmptyRequest.create({}), {
			onResponse: (catalog) => {
				console.log("[DEBUG] Received MCP marketplace catalog update from gRPC stream")
				setMcpMarketplaceCatalog(catalog)
			},
			onError: (error) => {
				console.error("Error in MCP marketplace catalog subscription:", error)
			},
			onComplete: () => {
				console.log("MCP marketplace catalog subscription completed")
			},
		})

		// Subscribe to theme changes
		themeSubscriptionRef.current = UiServiceClient.subscribeToTheme(EmptyRequest.create({}), {
			onResponse: (response) => {
				if (response.value) {
					try {
						const themeData = JSON.parse(response.value)
						setTheme(convertTextMateToHljs(themeData))
						console.log("[DEBUG] Received theme update from gRPC stream")
					} catch (error) {
						console.error("Error parsing theme data:", error)
					}
				}
			},
			onError: (error) => {
				console.error("Error in theme subscription:", error)
			},
			onComplete: () => {
				console.log("Theme subscription completed")
			},
		})

		// Subscribe to OpenRouter models updates
		openRouterModelsUnsubscribeRef.current = ModelsServiceClient.subscribeToOpenRouterModels(EmptyRequest.create({}), {
			onResponse: (response: OpenRouterCompatibleModelInfo) => {
				console.log("[DEBUG] Received OpenRouter models update from gRPC stream")
				const models = response.models
				setOpenRouterModels({
					[openRouterDefaultModelId]: openRouterDefaultModelInfo, // in case the extension sent a model list without the default model
					...models,
				})
			},
			onError: (error) => {
				console.error("Error in OpenRouter models subscription:", error)
			},
			onComplete: () => {
				console.log("OpenRouter models subscription completed")
			},
		})

		// Initialize webview using gRPC
		UiServiceClient.initializeWebview(EmptyRequest.create({}))
			.then(() => {
				console.log("[DEBUG] Webview initialization completed via gRPC")
			})
			.catch((error) => {
				console.error("Failed to initialize webview via gRPC:", error)
			})

		// Set up account button clicked subscription
		accountButtonClickedSubscriptionRef.current = UiServiceClient.subscribeToAccountButtonClicked(EmptyRequest.create(), {
			onResponse: () => {
				// When account button is clicked, navigate to account view
				console.log("[DEBUG] Received account button clicked event from gRPC stream")
				navigateToAccount()
			},
			onError: (error) => {
				console.error("Error in account button clicked subscription:", error)
			},
			onComplete: () => {
				console.log("Account button clicked subscription completed")
			},
		})

		// Fetch available terminal profiles on launch
		StateServiceClient.getAvailableTerminalProfiles(EmptyRequest.create({}))
			.then((response) => {
				setAvailableTerminalProfiles(response.profiles)
			})
			.catch((error) => {
				console.error("Failed to fetch available terminal profiles:", error)
			})

		// Subscribe to relinquish control events
		relinquishControlUnsubscribeRef.current = UiServiceClient.subscribeToRelinquishControl(EmptyRequest.create({}), {
			onResponse: () => {
				// Call all registered callbacks
				relinquishControlCallbacks.current.forEach((callback) => callback())
			},
			onError: (error) => {
				console.error("Error in relinquishControl subscription:", error)
			},
			onComplete: () => {},
		})

		// Subscribe to focus chat input events
		const clientId = (window as any).clineClientId
		if (clientId) {
			const request = StringRequest.create({ value: clientId })
			focusChatInputUnsubscribeRef.current = UiServiceClient.subscribeToFocusChatInput(request, {
				onResponse: () => {
					// Dispatch a local DOM event within this webview only
					window.dispatchEvent(new CustomEvent("focusChatInput"))
				},
				onError: (error: Error) => {
					console.error("Error in focusChatInput subscription:", error)
				},
				onComplete: () => {},
			})
		} else {
			console.error("Client ID not found in window object")
		}

		// Clean up subscriptions when component unmounts
		return () => {
			if (stateSubscriptionRef.current) {
				stateSubscriptionRef.current()
				stateSubscriptionRef.current = null
			}
			if (mcpButtonUnsubscribeRef.current) {
				mcpButtonUnsubscribeRef.current()
				mcpButtonUnsubscribeRef.current = null
			}
			if (historyButtonClickedSubscriptionRef.current) {
				historyButtonClickedSubscriptionRef.current()
				historyButtonClickedSubscriptionRef.current = null
			}
			if (chatButtonUnsubscribeRef.current) {
				chatButtonUnsubscribeRef.current()
				chatButtonUnsubscribeRef.current = null
			}
			if (accountButtonClickedSubscriptionRef.current) {
				accountButtonClickedSubscriptionRef.current()
				accountButtonClickedSubscriptionRef.current = null
			}
			if (settingsButtonClickedSubscriptionRef.current) {
				settingsButtonClickedSubscriptionRef.current()
				settingsButtonClickedSubscriptionRef.current = null
			}
			if (partialMessageUnsubscribeRef.current) {
				partialMessageUnsubscribeRef.current()
				partialMessageUnsubscribeRef.current = null
			}
			if (mcpMarketplaceUnsubscribeRef.current) {
				mcpMarketplaceUnsubscribeRef.current()
				mcpMarketplaceUnsubscribeRef.current = null
			}
			if (themeSubscriptionRef.current) {
				themeSubscriptionRef.current()
				themeSubscriptionRef.current = null
			}
			if (openRouterModelsUnsubscribeRef.current) {
				openRouterModelsUnsubscribeRef.current()
				openRouterModelsUnsubscribeRef.current = null
			}
			if (workspaceUpdatesUnsubscribeRef.current) {
				workspaceUpdatesUnsubscribeRef.current()
				workspaceUpdatesUnsubscribeRef.current = null
			}
			if (relinquishControlUnsubscribeRef.current) {
				relinquishControlUnsubscribeRef.current()
				relinquishControlUnsubscribeRef.current = null
			}
			if (focusChatInputUnsubscribeRef.current) {
				focusChatInputUnsubscribeRef.current()
				focusChatInputUnsubscribeRef.current = null
			}
			if (mcpServersSubscriptionRef.current) {
				mcpServersSubscriptionRef.current()
				mcpServersSubscriptionRef.current = null
			}
			if (didBecomeVisibleUnsubscribeRef.current) {
				didBecomeVisibleUnsubscribeRef.current()
				didBecomeVisibleUnsubscribeRef.current = null
			}
		}
	}, [])

	const refreshOpenRouterModels = useCallback(() => {
		ModelsServiceClient.refreshOpenRouterModels(EmptyRequest.create({}))
			.then((response: OpenRouterCompatibleModelInfo) => {
				const models = response.models
				setOpenRouterModels({
					[openRouterDefaultModelId]: openRouterDefaultModelInfo, // in case the extension sent a model list without the default model
					...models,
				})
			})
			.catch((error: Error) => console.error("Failed to refresh OpenRouter models:", error))
	}, [])

	const contextValue: ExtensionStateContextType = {
		...state,
		didHydrateState,
		showWelcome,
		theme,
		openRouterModels,
		openAiModels,
		requestyModels,
		mcpServers,
		mcpMarketplaceCatalog,
		filePaths,
		totalTasksSize,
		availableTerminalProfiles,
		showMcp,
		mcpTab,
		showSettings,
		showHistory,
		showAccount,
		showAnnouncement,
		globalClineRulesToggles: state.globalClineRulesToggles || {},
		localClineRulesToggles: state.localClineRulesToggles || {},
		localCursorRulesToggles: state.localCursorRulesToggles || {},
		localWindsurfRulesToggles: state.localWindsurfRulesToggles || {},
		localWorkflowToggles: state.localWorkflowToggles || {},
		globalWorkflowToggles: state.globalWorkflowToggles || {},
		enableCheckpointsSetting: state.enableCheckpointsSetting,

		// Navigation functions
		navigateToMcp,
		navigateToSettings,
		navigateToHistory,
		navigateToAccount,
		navigateToChat,

		// Hide functions
		hideSettings,
		hideHistory,
		hideAccount,
		hideAnnouncement,
		setApiConfiguration: (value) =>
			setState((prevState) => ({
				...prevState,
				apiConfiguration: value,
			})),
		setTelemetrySetting: (value) =>
			setState((prevState) => ({
				...prevState,
				telemetrySetting: value,
			})),
		setPlanActSeparateModelsSetting: (value) =>
			setState((prevState) => ({
				...prevState,
				planActSeparateModelsSetting: value,
			})),
		setEnableCheckpointsSetting: (value) =>
			setState((prevState) => ({
				...prevState,
				enableCheckpointsSetting: value,
			})),
		setMcpMarketplaceEnabled: (value) =>
			setState((prevState) => ({
				...prevState,
				mcpMarketplaceEnabled: value,
			})),
		setMcpRichDisplayEnabled: (value) =>
			setState((prevState) => ({
				...prevState,
				mcpRichDisplayEnabled: value,
			})),
		setMcpResponsesCollapsed: (value) => {
			setState((prevState) => ({
				...prevState,
				mcpResponsesCollapsed: value,
			}))
		},
		setShowAnnouncement,
		setShouldShowAnnouncement: (value) =>
			setState((prevState) => ({
				...prevState,
				shouldShowAnnouncement: value,
			})),
		setShellIntegrationTimeout: (value) =>
			setState((prevState) => ({
				...prevState,
				shellIntegrationTimeout: value,
			})),
		setTerminalReuseEnabled: (value) =>
			setState((prevState) => ({
				...prevState,
				terminalReuseEnabled: value,
			})),
		setTerminalOutputLineLimit: (value) =>
			setState((prevState) => ({
				...prevState,
				terminalOutputLineLimit: value,
			})),
		setDefaultTerminalProfile: (value) =>
			setState((prevState) => ({
				...prevState,
				defaultTerminalProfile: value,
			})),
		setMcpServers: (mcpServers: McpServer[]) => setMcpServers(mcpServers),
		setRequestyModels: (models: Record<string, ModelInfo>) => setRequestyModels(models),
		setMcpMarketplaceCatalog: (catalog: McpMarketplaceCatalog) => setMcpMarketplaceCatalog(catalog),
		setAvailableTerminalProfiles,
		setShowMcp,
		closeMcpView,
		setChatSettings: async (value) => {
			setState((prevState) => ({
				...prevState,
				chatSettings: value,
			}))
			try {
				// Import the conversion functions
				const { convertApiConfigurationToProtoApiConfiguration } = await import(
					"@shared/proto-conversions/state/settings-conversion"
				)
				const { convertChatSettingsToProtoChatSettings } = await import(
					"@shared/proto-conversions/state/chat-settings-conversion"
				)

				await StateServiceClient.updateSettings(
					UpdateSettingsRequest.create({
						chatSettings: convertChatSettingsToProtoChatSettings(value),
						apiConfiguration: state.apiConfiguration
							? convertApiConfigurationToProtoApiConfiguration(state.apiConfiguration)
							: undefined,
						telemetrySetting: state.telemetrySetting,
						planActSeparateModelsSetting: state.planActSeparateModelsSetting,
						enableCheckpointsSetting: state.enableCheckpointsSetting,
						mcpMarketplaceEnabled: state.mcpMarketplaceEnabled,
						mcpRichDisplayEnabled: state.mcpRichDisplayEnabled,
						mcpResponsesCollapsed: state.mcpResponsesCollapsed,
					}),
				)
			} catch (error) {
				console.error("Failed to update chat settings:", error)
			}
		},
		setGlobalClineRulesToggles: (toggles) =>
			setState((prevState) => ({
				...prevState,
				globalClineRulesToggles: toggles,
			})),
		setLocalClineRulesToggles: (toggles) =>
			setState((prevState) => ({
				...prevState,
				localClineRulesToggles: toggles,
			})),
		setLocalCursorRulesToggles: (toggles) =>
			setState((prevState) => ({
				...prevState,
				localCursorRulesToggles: toggles,
			})),
		setLocalWindsurfRulesToggles: (toggles) =>
			setState((prevState) => ({
				...prevState,
				localWindsurfRulesToggles: toggles,
			})),
		setLocalWorkflowToggles: (toggles) =>
			setState((prevState) => ({
				...prevState,
				localWorkflowToggles: toggles,
			})),
		setGlobalWorkflowToggles: (toggles) =>
			setState((prevState) => ({
				...prevState,
				globalWorkflowToggles: toggles,
			})),
		setMcpTab,
		setTotalTasksSize,
		refreshOpenRouterModels,
		onRelinquishControl,
		setUserInfo: (userInfo?: UserInfo) => setState((prevState) => ({ ...prevState, userInfo })),
		setBrowserSettings: (value: BrowserSettings) =>
			setState((prevState) => ({
				...prevState,
				browserSettings: value,
			})),
	}

	console.log("Extension: ExtensionStateContextProvider: contextValue", contextValue)

	return <ExtensionStateContext.Provider value={contextValue}>{children}</ExtensionStateContext.Provider>
}

export const useExtensionState = () => {
	const context = useContext(ExtensionStateContext)
	if (context === undefined) {
		throw new Error("useExtensionState must be used within an ExtensionStateContextProvider")
	}
	return context
}<|MERGE_RESOLUTION|>--- conflicted
+++ resolved
@@ -278,40 +278,7 @@
 							}
 
 							// Update welcome screen state based on API configuration
-<<<<<<< HEAD
-							const config = stateData.apiConfiguration
-							const hasKey = config
-								? [
-										config.apiKey,
-										config.openRouterApiKey,
-										config.awsRegion,
-										config.vertexProjectId,
-										config.openAiApiKey,
-										config.ollamaModelId,
-										config.lmStudioModelId,
-										config.liteLlmApiKey,
-										config.geminiApiKey,
-										config.openAiNativeApiKey,
-										config.deepSeekApiKey,
-										config.requestyApiKey,
-										config.togetherApiKey,
-										config.qwenApiKey,
-										config.doubaoApiKey,
-										config.mistralApiKey,
-										config.vsCodeLmModelSelector,
-										config.clineAccountId,
-										config.asksageApiKey,
-										config.xaiApiKey,
-										config.sambanovaApiKey,
-										config.sapAiCoreClientId,
-									].some((key) => key !== undefined)
-								: false
-
-							// TODO: fix this hacky way of checking if the user has a key/logged in/has a provider set.
-							setShowWelcome(!hasKey)
-=======
 							setShowWelcome(!newState.welcomeViewCompleted)
->>>>>>> 0262e13a
 							setDidHydrateState(true)
 
 							console.log("[DEBUG] returning new state in ESC")
