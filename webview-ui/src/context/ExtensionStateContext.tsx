--- conflicted
+++ resolved
@@ -1,10 +1,6 @@
 import React, { createContext, useCallback, useContext, useEffect, useRef, useState } from "react"
 import { useEvent } from "react-use"
-<<<<<<< HEAD
-import { StateServiceClient, UiServiceClient } from "../services/grpc-client"
-=======
-import { StateServiceClient, UiServiceClient, ModelsServiceClient } from "../services/grpc-client"
->>>>>>> b38994f1
+import { StateServiceClient, UiServiceClient, ModelsServiceClient, UiServiceClient } from "../services/grpc-client"
 import { EmptyRequest } from "@shared/proto/common"
 import { WebviewProviderType as WebviewProviderTypeEnum, WebviewProviderTypeRequest } from "@shared/proto/ui"
 import { DEFAULT_AUTO_APPROVAL_SETTINGS } from "@shared/AutoApprovalSettings"
@@ -271,78 +267,13 @@
 	useEvent("message", handleMessage)
 
 	// References to store subscription cancellation functions
-<<<<<<< HEAD
-	const stateUnsubscribeRef = useRef<(() => void) | null>(null)
-	const chatButtonUnsubscribeRef = useRef<(() => void) | null>(null)
-=======
 	const stateSubscriptionRef = useRef<(() => void) | null>(null)
 	const mcpButtonUnsubscribeRef = useRef<(() => void) | null>(null)
->>>>>>> b38994f1
+	const chatButtonUnsubscribeRef = useRef<(() => void) | null>(null)
 
 	// Subscribe to state updates and UI events using the gRPC streaming API
 	useEffect(() => {
 		// Set up state subscription
-<<<<<<< HEAD
-		stateUnsubscribeRef.current = StateServiceClient.subscribeToState(
-			{},
-			{
-				onResponse: (response) => {
-					if (response.stateJson) {
-						try {
-							const stateData = JSON.parse(response.stateJson) as ExtensionState
-							setState((prevState) => {
-								// Versioning logic for autoApprovalSettings
-								const incomingVersion = stateData.autoApprovalSettings?.version ?? 1
-								const currentVersion = prevState.autoApprovalSettings?.version ?? 1
-								const shouldUpdateAutoApproval = incomingVersion > currentVersion
-
-								const newState = {
-									...stateData,
-									autoApprovalSettings: shouldUpdateAutoApproval
-										? stateData.autoApprovalSettings
-										: prevState.autoApprovalSettings,
-								}
-
-								// Update welcome screen state based on API configuration
-								const config = stateData.apiConfiguration
-								const hasKey = config
-									? [
-											config.apiKey,
-											config.openRouterApiKey,
-											config.awsRegion,
-											config.vertexProjectId,
-											config.openAiApiKey,
-											config.ollamaModelId,
-											config.lmStudioModelId,
-											config.liteLlmApiKey,
-											config.geminiApiKey,
-											config.openAiNativeApiKey,
-											config.deepSeekApiKey,
-											config.requestyApiKey,
-											config.togetherApiKey,
-											config.qwenApiKey,
-											config.doubaoApiKey,
-											config.mistralApiKey,
-											config.vsCodeLmModelSelector,
-											config.clineApiKey,
-											config.asksageApiKey,
-											config.xaiApiKey,
-											config.sambanovaApiKey,
-										].some((key) => key !== undefined)
-									: false
-
-								setShowWelcome(!hasKey)
-								setDidHydrateState(true)
-
-								console.log("[DEBUG] returning new state in ESC")
-
-								return newState
-							})
-						} catch (error) {
-							console.error("Error parsing state JSON:", error)
-							console.log("[DEBUG] ERR getting state", error)
-						}
-=======
 		stateSubscriptionRef.current = StateServiceClient.subscribeToState(EmptyRequest.create({}), {
 			onResponse: (response) => {
 				if (response.stateJson) {
@@ -400,7 +331,6 @@
 					} catch (error) {
 						console.error("Error parsing state JSON:", error)
 						console.log("[DEBUG] ERR getting state", error)
->>>>>>> b38994f1
 					}
 				}
 				console.log('[DEBUG] ended "got subscribed state"')
@@ -454,17 +384,17 @@
 
 		// Clean up subscriptions when component unmounts
 		return () => {
-			if (stateUnsubscribeRef.current) {
-				stateUnsubscribeRef.current()
-				stateUnsubscribeRef.current = null
+			if (stateSubscriptionRef.current) {
+				stateSubscriptionRef.current()
+				stateSubscriptionRef.current = null
+			}
+			if (mcpButtonUnsubscribeRef.current) {
+				mcpButtonUnsubscribeRef.current()
+				mcpButtonUnsubscribeRef.current = null
 			}
 			if (chatButtonUnsubscribeRef.current) {
 				chatButtonUnsubscribeRef.current()
 				chatButtonUnsubscribeRef.current = null
-			}
-			if (mcpButtonUnsubscribeRef.current) {
-				mcpButtonUnsubscribeRef.current()
-				mcpButtonUnsubscribeRef.current = null
 			}
 		}
 	}, [])
