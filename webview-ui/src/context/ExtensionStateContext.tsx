--- conflicted
+++ resolved
@@ -1,9 +1,5 @@
 import React, { createContext, useCallback, useContext, useEffect, useRef, useState } from "react"
 import { useEvent } from "react-use"
-<<<<<<< HEAD
-import { StateServiceClient, ModelsServiceClient, UiServiceClient, McpServiceClient } from "../services/grpc-client"
-=======
->>>>>>> 0dca4ded
 import { EmptyRequest } from "@shared/proto/common"
 import { WebviewProviderType as WebviewProviderTypeEnum, WebviewProviderTypeRequest } from "@shared/proto/ui"
 import { convertProtoToClineMessage } from "@shared/proto-conversions/cline-message"
@@ -22,7 +18,7 @@
 	requestyDefaultModelInfo,
 } from "../../../src/shared/api"
 import { McpMarketplaceCatalog, McpServer, McpViewTab } from "../../../src/shared/mcp"
-import { ModelsServiceClient, StateServiceClient, UiServiceClient } from "../services/grpc-client"
+import { ModelsServiceClient, StateServiceClient, UiServiceClient, McpServiceClient } from "../services/grpc-client"
 import { convertTextMateToHljs } from "../utils/textMateToHljs"
 import { vscode } from "../utils/vscode"
 
@@ -246,13 +242,10 @@
 	const mcpButtonUnsubscribeRef = useRef<(() => void) | null>(null)
 	const historyButtonClickedSubscriptionRef = useRef<(() => void) | null>(null)
 	const chatButtonUnsubscribeRef = useRef<(() => void) | null>(null)
-<<<<<<< HEAD
-	const mcpMarketplaceUnsubscribeRef = useRef<(() => void) | null>(null)
-=======
 	const accountButtonClickedSubscriptionRef = useRef<(() => void) | null>(null)
 	const settingsButtonClickedSubscriptionRef = useRef<(() => void) | null>(null)
 	const partialMessageUnsubscribeRef = useRef<(() => void) | null>(null)
->>>>>>> 0dca4ded
+	const mcpMarketplaceUnsubscribeRef = useRef<(() => void) | null>(null)
 
 	// Subscribe to state updates and UI events using the gRPC streaming API
 	useEffect(() => {
@@ -382,19 +375,6 @@
 			onComplete: () => {},
 		})
 
-<<<<<<< HEAD
-		// Subscribe to MCP marketplace catalog updates
-		mcpMarketplaceUnsubscribeRef.current = McpServiceClient.subscribeToMcpMarketplaceCatalog(EmptyRequest.create({}), {
-			onResponse: (catalog) => {
-				console.log("[DEBUG] Received MCP marketplace catalog update from gRPC stream")
-				setMcpMarketplaceCatalog(catalog)
-			},
-			onError: (error) => {
-				console.error("Error in MCP marketplace catalog subscription:", error)
-			},
-			onComplete: () => {
-				console.log("MCP marketplace catalog subscription completed")
-=======
 		// Set up settings button clicked subscription
 		settingsButtonClickedSubscriptionRef.current = UiServiceClient.subscribeToSettingsButtonClicked(
 			WebviewProviderTypeRequest.create({
@@ -448,7 +428,20 @@
 			},
 			onComplete: () => {
 				console.log("[DEBUG] partialMessage subscription completed")
->>>>>>> 0dca4ded
+			},
+		})
+
+		// Subscribe to MCP marketplace catalog updates
+		mcpMarketplaceUnsubscribeRef.current = McpServiceClient.subscribeToMcpMarketplaceCatalog(EmptyRequest.create({}), {
+			onResponse: (catalog) => {
+				console.log("[DEBUG] Received MCP marketplace catalog update from gRPC stream")
+				setMcpMarketplaceCatalog(catalog)
+			},
+			onError: (error) => {
+				console.error("Error in MCP marketplace catalog subscription:", error)
+			},
+			onComplete: () => {
+				console.log("MCP marketplace catalog subscription completed")
 			},
 		})
 
@@ -488,23 +481,21 @@
 				chatButtonUnsubscribeRef.current()
 				chatButtonUnsubscribeRef.current = null
 			}
-<<<<<<< HEAD
+			if (accountButtonClickedSubscriptionRef.current) {
+				accountButtonClickedSubscriptionRef.current()
+				accountButtonClickedSubscriptionRef.current = null
+			}
+			if (settingsButtonClickedSubscriptionRef.current) {
+				settingsButtonClickedSubscriptionRef.current()
+				settingsButtonClickedSubscriptionRef.current = null
+			}
+			if (partialMessageUnsubscribeRef.current) {
+				partialMessageUnsubscribeRef.current()
+				partialMessageUnsubscribeRef.current = null
+			}
 			if (mcpMarketplaceUnsubscribeRef.current) {
 				mcpMarketplaceUnsubscribeRef.current()
 				mcpMarketplaceUnsubscribeRef.current = null
-=======
-			if (accountButtonClickedSubscriptionRef.current) {
-				accountButtonClickedSubscriptionRef.current()
-				accountButtonClickedSubscriptionRef.current = null
-			}
-			if (settingsButtonClickedSubscriptionRef.current) {
-				settingsButtonClickedSubscriptionRef.current()
-				settingsButtonClickedSubscriptionRef.current = null
-			}
-			if (partialMessageUnsubscribeRef.current) {
-				partialMessageUnsubscribeRef.current()
-				partialMessageUnsubscribeRef.current = null
->>>>>>> 0dca4ded
 			}
 		}
 	}, [])
