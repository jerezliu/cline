--- conflicted
+++ resolved
@@ -1,12 +1,7 @@
-<<<<<<< HEAD
-import { VSCodeButton, VSCodeDivider, VSCodeLink } from "@vscode/webview-ui-toolkit/react"
-import { useEffect, useState } from "react"
-=======
-import { VSCodeButton, VSCodeTextField } from "@vscode/webview-ui-toolkit/react"
+import { VSCodeButton, VSCodeDivider, VSCodeLink, VSCodeTextField } from "@vscode/webview-ui-toolkit/react"
 import { useCallback, useEffect, useState } from "react"
 import { useEvent } from "react-use"
 import { ExtensionMessage } from "../../../../src/shared/ExtensionMessage"
->>>>>>> fcf67349
 import { useExtensionState } from "../../context/ExtensionStateContext"
 import { validateApiConfiguration } from "../../utils/validate"
 import { vscode } from "../../utils/vscode"
@@ -57,14 +52,10 @@
 					capabilities.
 				</p>
 
-<<<<<<< HEAD
 				<div style={{ marginTop: "20px", marginBottom: "20px" }}>
 					<VSCodeButton appearance="primary" onClick={handleLogin}>
 						Sign Up with Cline
 					</VSCodeButton>
-=======
-				<b>To get started, this extension needs an API provider for Claude 3.7 Sonnet.</b>
->>>>>>> fcf67349
 
 					<div style={{ marginTop: "10px" }}>
 						<ul style={{ paddingLeft: "20px", margin: "10px 0" }}>
